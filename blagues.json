[
  {
    "id": 1,
    "type": "dev",
    "joke": "Les filles c'est comme les noms de domaine.",
    "answer": "Celles que j'aime sont déjà prises."
  },
  {
    "id": 2,
    "type": "global",
    "joke": "Quelle est la meilleure heure pour écouter de la musique ?",
    "answer": "Deezer"
  },
  {
    "id": 3,
    "type": "dev",
    "joke": "Un développeur ne descend pas du métro.",
    "answer": "Il libère la RAM..."
  },
  {
    "id": 4,
    "type": "dev",
    "joke": "Où partent les développeurs en vacances ?",
    "answer": "Au C-Shell."
  },
  {
    "id": 5,
    "type": "dev",
    "joke": "Pourquoi les développeurs doivent-ils suivre une formation incendie ? ",
    "answer": "A cause des pare-feux."
  },
  {
    "id": 6,
    "type": "dark",
    "joke": "Qu'est ce qui a 4 pattes et un bras ?",
    "answer": "Un pitbull dans un jardin d'enfant !"
  },
  {
    "id": 7,
    "type": "dark",
    "joke": "Ma fille vient de perdre sa première dent…",
    "answer": "Ça lui apprendra à me répondre !"
  },
  {
    "id": 8,
    "type": "dark",
    "joke": "Qui court plus vite qu'Usain Bolt ?",
    "answer": "Un Somalien avec un ticket restaurant"
  },
  {
    "id": 9,
    "type": "blondes",
    "joke": "Pourquoi les alpinistes aiment-ils bien les blondes ?",
    "answer": "Parce qu'ils n'ont pas peur du vide !"
  },
  {
    "id": 10,
    "type": "limit",
    "joke": "Tu connais le cri du spermatozoïde ?",
    "answer": "Bah la prochaine fois au lieu de l'avaler tu croques."
  },
  {
    "id": 11,
    "type": "global",
    "joke": "Pourquoi Napoléon n'a jamais déménagé ?",
    "answer": "Parce qu'il avait un Bonaparte."
  },
  {
    "id": 12,
    "type": "limit",
    "joke": "Quel est le point commun entre un cunnilingus et un lapsus ?",
    "answer": "Une erreur de langue et vous êtes vite dans la merde..."
  },
  {
    "id": 13,
    "type": "global",
    "joke": "Quel super héros donne le plus vite l'heure ?",
    "answer": "Speed heure man !"
  },
  {
    "id": 14,
    "type": "global",
    "joke": "Tu connais la blague de la chaise ?",
    "answer": "Elle est pliante"
  },
  {
    "id": 15,
    "type": "global",
    "joke": "Pourquoi il n'y a pas de ballon à question pour un champion ?",
    "answer": "Parce que Julien Lepers"
  },
  {
    "id": 16,
    "type": "global",
    "joke": "Pourquoi les canards sont-ils toujours à l'heure ?",
    "answer": "Parce qu'ils sont dans l'étang"
  },
  {
    "id": 17,
    "type": "global",
    "joke": "Tu as 4 poussins et tu n'en veux que 3, comment faire ?",
    "answer": "Tu en pousses un"
  },
  {
    "id": 18,
    "type": "global",
    "joke": "Quel est le comble pour un jardinier ?",
    "answer": "Se mettre à poil devant ses tomates pour les faire rougir."
  },
  {
    "id": 19,
    "type": "global",
    "joke": "Pourquoi il y a une baignoire au dessus des camions de pompiers belges ?",
    "answer": "Pour mettre la sirène."
  },
  {
    "id": 20,
    "type": "global",
    "joke": "Qu'est ce qu'un chou au milieu de l'océan ?",
    "answer": "Un chou marin."
  },
  {
    "id": 21,
    "type": "global",
    "joke": "Qu'est ce qu'un légume rigolo ?",
    "answer": "Un chou marreur."
  },
  {
    "id": 22,
    "type": "limit",
    "joke": "Quelle est la différence entre un ascenseur et un vagin ?",
    "answer": "Aucune, dans les deux cas tu mets ton doigt où t'habite"
  },
  {
    "id": 23,
    "type": "global",
    "joke": "Pourquoi le lapin est bleu ?",
    "answer": "Parce qu'on l'a peint"
  },
  {
    "id": 24,
    "type": "global",
    "joke": "Quelle est la mamie qui fait peur aux voleurs ?",
    "answer": "Mamie Traillette"
  },
  {
    "id": 25,
    "type": "blondes",
    "joke": "Qu'est-ce qu'une blonde avec de l'eau dans la bouche ?",
    "answer": "Une cruche"
  },
  {
    "id": 26,
    "type": "dark",
    "joke": "Que fait un chinois sur une mobylette ?",
    "answer": "Nèèèèmmmmm, Nèèèèmmmmm, Nèèèèmmmmm"
  },
  {
    "id": 27,
    "type": "global",
    "joke": "Qu'est ce qu'un squelette dans une armoire ?",
    "answer": "Une personne qui a gagné à cache-cache."
  },
  {
    "id": 28,
    "type": "dark",
    "joke": "Savez vous pourquoi les chinois ne perdent jamais le nord?",
    "answer": "Parce qu'ils ont le sudoku."
  },
  {
    "id": 29,
    "type": "global",
    "joke": "Avec quel fromage, pouvons-nous nous faire grossir les seins?",
    "answer": "Du Boursin."
  },
  {
    "id": 30,
    "type": "limit",
    "joke": "Qu'est-ce qui est vert et qui nique ?",
    "answer": "Véronique."
  },
  {
    "id": 31,
    "type": "global",
    "joke": "Comment appelle-t-on un chat tout-terrain ?",
    "answer": "Un cat-cat."
  },
  {
    "id": 32,
    "type": "global",
    "joke": "Comment appelle-t-on un chien qui a des lunettes ?",
    "answer": "Un optichien."
  },
  {
    "id": 33,
    "type": "global",
    "joke": "Quel est le comble pour un électricien ?",
    "answer": "Ne pas être au courant."
  },
  {
    "id": 34,
    "type": "beauf",
    "joke": "Ce que j'ai en commun avec mon mari ?",
    "answer": "On s'est mariés le même jour..."
  },
  {
    "id": 35,
    "type": "dark",
    "joke": "Pourquoi la petite fille est tombée de la balançoire ?",
    "answer": "Parce qu'elle n'a pas de bras."
  },
  {
    "id": 36,
    "type": "dark",
    "joke": "Pourquoi le petit garçon a fait tombé sa glace ?",
    "answer": "Parce qu'il s'est fait renverser par un bus ! "
  },
  {
    "id": 37,
    "type": "global",
    "joke": "Que fait un DJ djihadiste ?",
    "answer": "Il fait péter le son !"
  },
  {
    "id": 38,
    "type": "dark",
    "joke": "Combien faut-il d'hommes pour peindre une voiture en rouge ?",
    "answer": "Un seul ! Mais il faut le lancer très fort..."
  },
  {
    "id": 39,
    "type": "dark",
    "joke": "Quels sont les derniers mots de mon grand-père avant son décès ?",
    "answer": "Arrête de bouger l'échelle !"
  },
  {
    "id": 40,
    "type": "dark",
    "joke": "A quel endroit se trouvent les tétraplégiques ?",
    "answer": "Là où on les a laissés.."
  },
  {
    "id": 41,
    "type": "dark",
    "joke": "Savez-vous comment la femme d'Hitler est morte ?",
    "answer": "En se trompant de douche..."
  },
  {
    "id": 42,
    "type": "dark",
    "joke": "Quelle partie du légume ne passe pas dans le mixer ?",
    "answer": "Le fauteuil roulant."
  },
  {
    "id": 43,
    "type": "global",
    "joke": "Quel est le comble pour une orange ?",
    "answer": "Être toujours pressée."
  },
  {
    "id": 44,
    "type": "global",
    "joke": "Que dit un canard quand il va aux toilettes ?",
    "answer": "Je vais au petit coin."
  },
  {
    "id": 45,
    "type": "global",
    "joke": "Que dit un zombie à un autre zombie ?",
    "answer": "Alors, ça mord ?"
  },
  {
    "id": 46,
    "type": "global",
    "joke": "Que fait un hibou dans une casserole ?",
    "answer": "Hi-bou"
  },
  {
    "id": 47,
    "type": "global",
    "joke": "Quel est le comble pour un coq ?",
    "answer": "Avoir la chair de poule !"
  },
  {
    "id": 48,
    "type": "global",
    "joke": "Pourquoi les canards sont toujours à l'heure ?",
    "answer": "Car ils sont dans l'étang"
  },
  {
    "id": 49,
    "type": "global",
    "joke": "Qu'est ce qui est transparent et qui cours dans les champs ?",
    "answer": "Un troupeau de vitre"
  },
  {
    "id": 50,
    "type": "dark",
    "joke": "Combien y-a-t-il de somaliens en Somalie ?",
    "answer": "Environ 500 grammes"
  },
  {
    "id": 51,
    "type": "global",
    "joke": "Que fait une fraise sur un cheval ?",
    "answer": "Tagada Tagada"
  },
  {
    "id": 52,
    "type": "global",
    "joke": "Pourquoi les gorilles ont-ils de gros trous de nez ?",
    "answer": "Car ils ont de gros doigts."
  },
  {
    "id": 53,
    "type": "dark",
    "joke": "Quel est le point commun entre les Juifs et les baskets ?",
    "answer": "On en trouve plus en 39 qu'en 45."
  },
  {
    "id": 54,
    "type": "blondes",
    "joke": "Que font les blondes quand l'eau du bain de bébé est trop chaude ?",
    "answer": "Elles mettent des gants."
  },
  {
    "id": 55,
    "type": "beauf",
    "joke": "Quel est le point commun entre un homme et un chat ?",
    "answer": "Les deux ont très peur de l'aspirateur"
  },
  {
    "id": 56,
    "type": "global",
    "joke": "Comment appelle-t-on un squelette qui parle ?",
    "answer": "Un os parleur"
  },
  {
    "id": 57,
    "type": "dark",
    "joke": "Qu'est-ce qui a deux antennes et qui se cogne contre les murs ?",
    "answer": "Une petite fille avec deux fourchettes plantées dans les yeux."
  },
  {
    "id": 58,
    "type": "global",
    "joke": "C'est l'histoire d'un pingouin qui respirait par les fesses.",
    "answer": "Un jour il s'est assis et il est mort."
  },
  {
    "id": 59,
    "type": "global",
    "joke": "Qu'est-ce qui court et qui se jette ?",
    "answer": "Une courgette"
  },
  {
    "id": 60,
    "type": "global",
    "joke": "Un œuf attend un autre œuf",
    "answer": "Si dans 5 minutes, il n'est pas là, j'me casse !"
  },
  {
    "id": 61,
    "type": "global",
    "joke": "C'est l'histoire d'un schtroumpf qui tombe",
    "answer": "Et qui se fait un bleu…"
  },
  {
    "id": 62,
    "type": "global",
    "joke": "Qu'est-ce qui est jaune et qui attend ?",
    "answer": "Jonathan"
  },
  {
    "id": 63,
    "type": "global",
    "joke": "Quel fruit le poisson déteste-il le plus ?",
    "answer": "La pêche"
  },
  {
    "id": 64,
    "type": "limit",
    "joke": "Melon et Melèche jouent au Scrabble.",
    "answer": "Melon pioche le W et Melèche le Q."
  },
  {
    "id": 65,
    "type": "blondes",
    "joke": "Quelle est la plus intelligente : la blonde, la rousse ou la brune ?",
    "answer": "La rousse parce que c'est un dictionnaire."
  },
  {
    "id": 66,
    "type": "global",
    "joke": "Que fait un homme qui rentre dans un café ?",
    "answer": "Plouf"
  },
  {
    "id": 67,
    "type": "limit",
    "joke": "Pourquoi un homme rentre-t-il dans un bar ?",
    "answer": "Parce qu'il est zoophile."
  },
  {
    "id": 68,
    "type": "global",
    "joke": "Pourquoi Harry Potter chuchote ?",
    "answer": "Parce que Dumbledore…"
  },
  {
    "id": 69,
    "type": "global",
    "joke": "Qu'est-ce qu'un éléphant dit à un homme tout nu ?",
    "answer": "Et tu arrives à attraper des cacahuètes avec ça ?"
  },
  {
    "id": 70,
    "type": "global",
    "joke": "Qu'est-ce qui est transparent et qui sent la banane ?",
    "answer": "Un pet de singe"
  },
  {
    "id": 71,
    "type": "global",
    "joke": "Pourquoi Robinson Crusoé ? ",
    "answer": "Parce que Zoé avait raison"
  },
  {
    "id": 72,
    "type": "global",
    "joke": "Qu'est-ce qui est jaune, orange, rouge et qui tourne très vite !",
    "answer": "Un poussin dans un mixeur."
  },
  {
    "id": 73,
    "type": "global",
    "joke": "Comment appelle-t-on un nain qui travaille à la Poste ?",
    "answer": "Un nain posteur…"
  },
  {
    "id": 74,
    "type": "global",
    "joke": "Que dit un citron quand il braque une banque ?",
    "answer": "Pas un zeste !"
  },
  {
    "id": 75,
    "type": "dark",
    "joke": "Quel dinosaure peut aller au micro-ondes ?",
    "answer": "Le Pyrex"
  },
  {
    "id": 76,
    "type": "beauf",
    "joke": "Quel animal sent toujours bon ?",
    "answer": "Le mouton, car il a l'haleine fraîche."
  },
  {
    "id": 77,
    "type": "global",
    "joke": "Qu'est-ce que les abeilles aiment le plus dans le mariage ?",
    "answer": "La lune de miel."
  },
  {
    "id": 78,
    "type": "beauf",
    "joke": "Connaissez-vous l'histoire du lit escamotable ?",
    "answer": "C'est une histoire à faire dormir debout !"
  },
  {
    "id": 79,
    "type": "dark",
    "joke": "Quand Hitler s'est-il suicidé ?",
    "answer": "Après avoir reçu sa facture de gaz…"
  },
  {
    "id": 80,
    "type": "global",
    "joke": "Qu'est ce qu'un lampadaire ?",
    "answer": "une lampe avec une seule bosse"
  },
  {
    "id": 81,
    "type": "dark",
    "joke": "Quelle est la différence entre un divorce et la grammaire ?",
    "answer": "En grammaire, c'est le masculin qui l'emporte."
  },
  {
    "id": 82,
    "type": "global",
    "joke": "Quelle est la différence entre un chewing-gum et un avion ?",
    "answer": "Le chewing-gum colle et l'avion décolle."
  },
  {
    "id": 83,
    "type": "dark",
    "joke": "Qu'est ce qu'un bossu sans bras et sans jambe ?",
    "answer": "Une madeleine"
  },
  {
    "id": 84,
    "type": "global",
    "joke": "Pourquoi les imprimantes n'aiment pas aller à la piscine?",
    "answer": "Parce qu'elles n'ont papier"
  },
  {
    "id": 85,
    "type": "global",
    "joke": "Quel est le point commun entre un déménageur et un arbitre de football?",
    "answer": "Ils aiment tous les deux sortir des cartons"
  },
  {
    "id": 86,
    "type": "global",
    "joke": "Donald Duck et Daffy Duck se bagarrent. Qu'est ce que ca fait?",
    "answer": "Un conflit de canard"
  },
  {
    "id": 87,
    "type": "global",
    "joke": "Quel est le comble du comble?",
    "answer": "Qu'un muet dise à un sourd qu'un aveugle les regarde"
  },
  {
    "id": 88,
    "type": "dark",
    "joke": "Maman, j'ai peur du noir",
    "answer": "Ne t'inquiète pas il est bien attaché"
  },
  {
    "id": 89,
    "type": "global",
    "joke": "Quelles sont les deux sœurs qui ont la meilleure vue ?",
    "answer": "Les sœurs jumelles."
  },
  {
    "id": 90,
    "type": "global",
    "joke": "L'école et l'alcool riment, vous savez pourquoi ?",
    "answer": "Car les deux saoulent"
  },
  {
    "id": 91,
    "type": "dark",
    "joke": "Quel est le point commun entre un surdoué et un pédophile ?",
    "answer": "Il ont tous les deux sauté la classe de CE1"
  },
  {
    "id": 92,
    "type": "global",
    "joke": "Comment est-ce que les abeilles communiquent entre elles ?",
    "answer": "Par e-miel."
  },
  {
    "id": 93,
    "type": "global",
    "joke": "Quel est l'animal le plus connecté ?",
    "answer": "Le porc USB."
  },
  {
    "id": 94,
    "type": "beauf",
    "joke": "Qu'elle est le point commun entre un ado qui s'ennuie en cours et une pute qui se gratte ?",
    "answer": "Le morpion."
  },
  {
    "id": 95,
    "type": "beauf",
    "joke": "Quel est le point commun entre un gynécologue myope et un chien en bonne santé ?",
    "answer": "Ils ont tous les deux le nez mouillé."
  },
  {
    "id": 96,
    "type": "global",
    "joke": "Quel est le point commun entre un motard célibataire et sa moto ?",
    "answer": "Ils dorment tous les deux sur la béquille."
  },
  {
    "id": 97,
    "type": "beauf",
    "joke": "Quelle est la différence entre un zèbre et un barman ?",
    "answer": "Le zèbre a des barres autour de son trou du cul. Le barman a des trous du cul autour de son bar."
  },
  {
    "id": 98,
    "type": "global",
    "joke": "Un mathématicien n'urine pas.",
    "answer": "Il fait π π."
  },
  {
    "id": 99,
    "type": "global",
    "joke": "Qu'est-ce qu'un Parafaitpasdebruit ?",
    "answer": "Un parachute."
  },
  {
    "id": 100,
    "type": "global",
    "joke": "Il y a un boucher qui mesure 1 mètre 80, mais combien pèse-t-il ?",
    "answer": "La viande, parce que les bouchers pèsent la viande."
  },
  {
    "id": 101,
    "type": "global",
    "joke": "Un jour, Dieu dit à Casto de ramer.",
    "answer": "Et depuis, Castorama..."
  },
  {
    "id": 102,
    "type": "global",
    "joke": "Pourquoi un chasseur emmène-t-il son fusil aux toilettes ?",
    "answer": "Pour tirer la chasse."
  },
  {
    "id": 103,
    "type": "global",
    "joke": "Vous connaissez l'histoire de l'armoire ?",
    "answer": "Elle n'est pas commode..."
  },
  {
    "id": 104,
    "type": "global",
    "joke": "Pourquoi les Martiens ne renversent-ils jamais de café sur la table ?",
    "answer": "Parce qu'ils ont des soucoupes !"
  },
  {
    "id": 105,
    "type": "limit",
    "joke": "C'est l'histoire du nain aux 26 enfants.",
    "answer": "Elle est courte mais elle est bonne."
  },
  {
    "id": 106,
    "type": "global",
    "joke": "C'est l'histoire du p'tit dej', vous la connaissez ?",
    "answer": "Non, pas de bol..."
  },
  {
    "id": 107,
    "type": "global",
    "joke": "Dans la phrase \"le voleur a volé une télévision\", où est le sujet ?",
    "answer": "En prison !"
  },
  {
    "id": 108,
    "type": "global",
    "joke": "C'est l'histoire d'un poil. Avant, il était bien.",
    "answer": "Maintenant, il est pubien."
  },
  {
    "id": 109,
    "type": "dark",
    "joke": "Comment appelle-t-on un chien qui n'a pas de pattes ?",
    "answer": "On ne l'appelle pas, on va le chercher..."
  },
  {
    "id": 110,
    "type": "global",
    "joke": "Que fait une vache quand elle a les yeux fermés ?",
    "answer": "Elle fabrique du lait concentré !"
  },
  {
    "id": 111,
    "type": "beauf",
    "joke": "Quelle est la différence entre une femme et un dobermann ?",
    "answer": "Le prix du collier."
  },
  {
    "id": 112,
    "type": "limit",
    "joke": "Pourquoi cendrillon est-elle morte à minuit ?",
    "answer": "Parce que son tampon s'est transformé en citrouille !"
  },
  {
    "id": 113,
    "type": "limit",
    "joke": "L'amour, c'est comme les cartes :",
    "answer": "Quand on n'a pas de partenaires, mieux vaut avoir une bonne main."
  },
  {
    "id": 114,
    "type": "global",
    "joke": "Quel est le point commun entre un sourd et un gynécologue ?",
    "answer": "Les deux savent lire sur les lèvres."
  },
  {
    "id": 115,
    "type": "global",
    "joke": "À quel moment la poule a-t-elle le plus mal au cul ?",
    "answer": "Quand elle passe du coq à l'âne"
  },
  {
    "id": 116,
    "type": "global",
    "joke": "C'est une femme qui prend son bain, son chien pète elle se noie pourquoi ?",
    "answer": "Parce que son chien c'est un Pékinois."
  },
  {
    "id": 117,
    "type": "global",
    "joke": "Savez-vous pourquoi le père Noël rit tout le temps ?",
    "answer": "Parce que ce n'est pas lui qui paye les cadeaux !"
  },
  {
    "id": 118,
    "type": "global",
    "joke": "Tu connais la blague du photographe ?",
    "answer": "Elle n'est pas encore développée !"
  },
  {
    "id": 119,
    "type": "global",
    "joke": "Qu'est-ce qui est jaune et qui court vite ?",
    "answer": "Un citron pressé."
  },
  {
    "id": 120,
    "type": "limit",
    "joke": "Le viagra c'est comme l'enfer,",
    "answer": "Satan l'habite."
  },
  {
    "id": 121,
    "type": "dark",
    "joke": "Comment est ce qu'on appelle un boomerang qui ne revient pas ?",
    "answer": "Un chat mort."
  },
  {
    "id": 122,
    "type": "limit",
    "joke": "Quelle est la dernière chose que Lady Dianna ai mangée ?",
    "answer": "Le volant"
  },
  {
    "id": 123,
    "type": "global",
    "joke": "Qu'est-ce que ça fait quand tu lances une gousse d'ail contre un mur ?",
    "answer": "Le retour du jet d'ail."
  },
  {
    "id": 124,
    "type": "dark",
    "joke": "Qu'est ce qui est pire qu'un bébé dans une poubelle ?",
    "answer": "Un bébé dans deux poubelles."
  },
  {
    "id": 125,
    "type": "dark",
    "joke": "Qu'est ce qui permet d'enlever le chewing gum des ses cheveux ?",
    "answer": "Le cancer"
  },
  {
    "id": 126,
    "type": "dark",
    "joke": "Quel est le point commun entre une Ferrari et une enfant de 5 ans ?",
    "answer": "Quand tu rentres dedans, tu déchires tout"
  },
  {
    "id": 127,
    "type": "blondes",
    "joke": "Que dit une blonde quand elle voit une peau de banane sur le trottoir?",
    "answer": "Oh mince! je vais encore tomber !"
  },
  {
    "id": 128,
    "type": "blondes",
    "joke": "Pourquoi les blondes passent-elles à la caisse avec un seau d'eau ?",
    "answer": "Pour payer en liquide."
  },
  {
    "id": 129,
    "type": "blondes",
    "joke": "Pourquoi les blondes ne mangent-elles pas de bananes?",
    "answer": "Parce qu'elles ne trouvent pas la fermeture éclair !"
  },
  {
    "id": 130,
    "type": "global",
    "joke": "Est ce que si on trempe un Mac dans l'eau ça fera",
    "answer": "Un McDo ?"
  },
  {
    "id": 131,
    "type": "global",
    "joke": "Comment fait-on pour allumer un barbecue breton ?",
    "answer": "On utilise des breizh."
  },
  {
    "id": 132,
    "type": "global",
    "joke": "Quels desserts portent des sous-vêtements ?",
    "answer": "Les bananes à slips."
  },
  {
    "id": 133,
    "type": "dark",
    "joke": "Qu'est-ce qui est bleu blancs et rouge ?",
    "answer": "Un schtroumf à qui on a couper la tête"
  },
  {
    "id": 134,
    "type": "global",
    "joke": "Qu'est-ce qui est bleu blancs et rouge ?",
    "answer": "Un schtroumf qui saigne du nez"
  },
  {
    "id": 135,
    "type": "beauf",
    "joke": "Comment la chouette sais que son mari fait la gueule ?",
    "answer": "Parce qu'Hiboude."
  },
  {
    "id": 136,
    "type": "global",
    "joke": "Robinson Crusoé habitait t'il une île déserte ?",
    "answer": "Non puisqu'il y habitait."
  },
  {
    "id": 137,
    "type": "beauf",
    "joke": "Qui est le plus menteur entre un boucher et un jardinier ?",
    "answer": "C'est le jardinier car il raconte que des salades !"
  },
  {
    "id": 138,
    "type": "beauf",
    "joke": "Pourquoi aucun éléphant n'est informaticien ?",
    "answer": "Parce qu'ils ont peur de la souris."
  },
  {
    "id": 139,
    "type": "beauf",
    "joke": "Pourquoi les moutons aiment le chewing-gum ?",
    "answer": "Car c'est bon pour la laine (l'haleine)."
  },
  {
    "id": 140,
    "type": "beauf",
    "joke": "Pourquoi les petits poissons ne vont pas à l'école ?",
    "answer": "Parce qu'ils s'en fish !"
  },
  {
    "id": 141,
    "type": "global",
    "joke": "Que fait une lampe qui se fait agresser ?",
    "answer": "Elle crie à LED."
  },
  {
    "id": 142,
    "type": "beauf",
    "joke": "Pourquoi quand on vise on ferme un œil ?",
    "answer": "Car si on fermait les deux on verrait plus rien."
  },
  {
    "id": 143,
    "type": "blondes",
    "joke": "Quelle est la différence entre une blonde et une patate ?",
    "answer": "La patate est cultivée."
  },
  {
    "id": 144,
    "type": "global",
    "joke": "Pourquoi les sorcières utilisent des balais pour voler ?",
    "answer": "Car un aspirateur c'est trop lourd !"
  },
  {
    "id": 145,
    "type": "global",
    "joke": "Qu'est ce qu'une diarrhée mentale ?",
    "answer": "C'est quand à chaque fois que t'as une idée, c'est de la merde !"
  },
  {
    "id": 146,
    "type": "beauf",
    "joke": "Quel est le point commun entre une femme et une voiture de sport ?",
    "answer": "Les deux font du bruit lorsqu'on accélère."
  },
  {
    "id": 147,
    "type": "blondes",
    "joke": "Pourquoi les blondes portent-elles des ceintures D&G ?",
    "answer": "Pour reconnaître leur droite et leur gauche"
  },
  {
    "id": 148,
    "type": "global",
    "joke": "Connaissez vous la blague sur les magasins?",
    "answer": "En tout cas, elle a supermarché !"
  },
  {
    "id": 149,
    "type": "dark",
    "joke": "Qu'est-ce qu'il faut dire au noir pour qu'il parte dormir ?",
    "answer": "DARK VADOR"
  },
  {
    "id": 150,
    "type": "global",
    "joke": "Que dit-on a quelqu'un de triste qui joue aux jeux vidéos ?",
    "answer": "On dit qu'il se console !"
  },
  {
    "id": 151,
    "type": "dev",
    "joke": "Pourquoi les développeurs vont en boîte de nuit",
    "answer": "Pour faire la java"
  },
  {
    "id": 152,
    "type": "dev",
    "joke": "Que dit un informaticien quand il s'ennuie?",
    "answer": "Je me fichier"
  },
  {
    "id": 153,
    "type": "global",
    "joke": "Qu'est-ce qu'un cadeau qui s'en va ?",
    "answer": "Une surprise party"
  },
  {
    "id": 154,
    "type": "global",
    "joke": "Quel est le pays le plus cool au monde ?",
    "answer": "Le Yééémen"
  },
  {
    "id": 155,
    "type": "global",
    "joke": "Pourquoi Winnie l'ourson veut absolument se marier ?",
    "answer": "Pour partir en lune de miel."
  },
  {
    "id": 156,
    "type": "global",
    "joke": "Que dit un italien pour dire au revoir ?",
    "answer": "Pasta la vista baby."
  },
  {
    "id": 157,
    "type": "global",
    "joke": "Que boit un vampire en soirée ?",
    "answer": "Du sangpagne. Sang-té !"
  },
  {
    "id": 158,
    "type": "global",
    "joke": "Pourquoi est-ce difficile de conduire dans le Nord ?",
    "answer": "Parce que les voitures n'arrêtent pas de caler."
  },
  {
    "id": 159,
    "type": "dev",
    "joke": "Quel est le meilleur magazine pour développeurs ?",
    "answer": "Pomme d'api"
  },
  {
    "id": 160,
    "type": "dev",
    "joke": "Pourquoi les développeurs ne portent ils pas de chaussures à lacets ?",
    "answer": "Car ils préfèrent les scratch."
  },
  {
    "id": 161,
    "type": "beauf",
    "joke": "Qu'est-ce qu'un comptable ?",
    "answer": "C'est un con derrière une table."
  },
  {
    "id": 162,
    "type": "global",
    "joke": "C'est un bœuf, qui court…",
    "answer": "Puis qui se viande."
  },
  {
    "id": 163,
    "type": "global",
    "joke": "Pourquoi le patinage artistique est pénible ?",
    "answer": "Car le patin agace"
  },
  {
    "id": 164,
    "type": "global",
    "joke": "Que faire pour sauver la vie d'une mouche qui se noie ?",
    "answer": "Du mouche à mouche"
  },
  {
    "id": 165,
    "type": "global",
    "joke": "Les enfants c'est comme les pets",
    "answer": "On ne supporte que les siens"
  },
  {
    "id": 166,
    "type": "global",
    "joke": "Comment se nomme la Barbie la plus poilue ?",
    "answer": "La Barbie chette !"
  },
  {
    "id": 167,
    "type": "dark",
    "joke": "En cours de sport le prof il cris \"Faites 10 pompes !\"",
    "answer": "Le chinois se retourne brusquement et demande \"Nike ou Adidas ?\""
  },
  {
    "id": 168,
    "type": "global",
    "joke": "T'es tombé ?",
    "answer": "Non je fais un câlin au plancher il avait l'air triste."
  },
  {
    "id": 169,
    "type": "global",
    "joke": "Pourquoi les policiers n'ont pas d'acné ?",
    "answer": "Car ils ont la peau lisse !"
  },
  {
    "id": 170,
    "type": "global",
    "joke": "Quel est le gateau préféré des nuages ?",
    "answer": "L'éclair !"
  },
  {
    "id": 171,
    "type": "dev",
    "joke": "Que fait un développeur avant d'aller faire les courses ?",
    "answer": "Il fait sa lisp"
  },
  {
    "id": 172,
    "type": "dev",
    "joke": "Que prend un développeur avant d'écrire ?",
    "answer": "Il prends de la MD"
  },
  {
    "id": 173,
    "type": "dev",
    "joke": "Quelle est la maladie la plus répandue chez les développeurs Rust ?",
    "answer": "Le tétanos"
  },
  {
    "id": 174,
    "type": "global",
    "joke": "Que dit une antenne TV à un paratonnerre?",
    "answer": "Tu y crois toi au coup de foudre?"
  },
  {
    "id": 175,
    "type": "global",
    "joke": "Pourquoi une feuille se noie quand on la met dans l'eau?",
    "answer": "Parce-qu'elle n'a pas pieds.(papiers)"
  },
  {
    "id": 176,
    "type": "global",
    "joke": "Qu'est-ce qu'un dromaludaire?",
    "answer": "Un Chalumeau a 2 bosses."
  },
  {
    "id": 177,
    "type": "global",
    "joke": "Qu'est-ce qu'un Canif",
    "answer": "C'est un p'tit fien"
  },
  {
    "id": 178,
    "type": "global",
    "joke": "Quelle est la chanteuse préférée des serruriers ?",
    "answer": "Alicia Keys."
  },
  {
    "id": 179,
    "type": "global",
    "joke": "Combien de fils a la mère de Justin ?",
    "answer": "Juste un."
  },
  {
    "id": 180,
    "type": "global",
    "joke": "Qu'est ce qu'une baguette avec une boussole ?",
    "answer": "Du pain perdu"
  },
  {
    "id": 181,
    "type": "global",
    "joke": "Le prof dit à son élève : Ton devoir était mauvais.",
    "answer": "QUOI ! Vous l'avez mangé ?"
  },
  {
    "id": 182,
    "type": "global",
    "joke": "À quoi servent les archipels ?",
    "answer": "À faire des archi-trous !"
  },
  {
    "id": 183,
    "type": "global",
    "joke": "Pourquoi il n'y a plus de Mammouth ?",
    "answer": "Parce qu'il n'y a plus de Papouth."
  },
  {
    "id": 184,
    "type": "global",
    "joke": "Entre un aviateur et un marin, lequel écrit le moins ?",
    "answer": "Le marin, parce qu'il a jeté l'encre."
  },
  {
    "id": 185,
    "type": "global",
    "joke": "Quel est le comble pour un électricien ?",
    "answer": "D'avoir des ampoules aux pieds."
  },
  {
    "id": 186,
    "type": "global",
    "joke": "Qu'est-ce qu'une manifestation d'aveugles ?",
    "answer": "Le festival de Cannes"
  },
  {
    "id": 187,
    "type": "dark",
    "joke": "Comment appelle-t-on un développeur pédophile  ?",
    "answer": "Un pédofile"
  },
  {
    "id": 188,
    "type": "global",
    "joke": "Comment appelle-t-on un ascenseur en Amérique ?",
    "answer": "En appuyant sur le bouton…"
  },
  {
    "id": 189,
    "type": "global",
    "joke": "C'est l'histoire d'une fleur qui court, qui court..",
    "answer": "Et qui se plante"
  },
  {
    "id": 190,
    "type": "global",
    "joke": "Comment appelle-t-on une fracture du crâne ?",
    "answer": "Un dégât des os"
  },
  {
    "id": 191,
    "type": "global",
    "joke": "Qu'est-ce qui est transparent et qui sent la carotte ?",
    "answer": "Un pet de lapin"
  },
  {
    "id": 192,
    "type": "beauf",
    "joke": "Qu'est-ce qu'un cochon qui rit ?",
    "answer": "Un porc tout gai."
  },
  {
    "id": 193,
    "type": "global",
    "joke": "Quel est l'ami du feu ?",
    "answer": "Le pot-au-feu"
  },
  {
    "id": 194,
    "type": "limit",
    "joke": "Quelles sont vos matières préférées ?",
    "answer": "Maths et Dessin !"
  },
  {
    "id": 195,
    "type": "global",
    "joke": "Comment appelle-t-on un covoiturage au Sénégal ?",
    "answer": "Un Babacar"
  },
  {
    "id": 196,
    "type": "global",
    "joke": "Que fait-on aux voleurs de salades ?",
    "answer": "On laitue..."
  },
  {
    "id": 197,
    "type": "global",
    "joke": "Qu'est-ce que fait un pou dans une cloche ?",
    "answer": "Pou Ding"
  },
  {
    "id": 198,
    "type": "global",
    "joke": "Quel est le légume le plus courageux ?",
    "answer": "Le pois-chiche"
  },
  {
    "id": 199,
    "type": "global",
    "joke": "Un jour, Dieu demanda au coca de coller…",
    "answer": "et le Coca Cola…"
  },
  {
    "id": 200,
    "type": "blondes",
    "joke": "Comment fait-on pour occuper une blonde ?",
    "answer": "On la met dans une pièce ronde en lui disant de chercher les coins."
  },
  {
    "id": 201,
    "type": "global",
    "joke": "Quel est le seul animal qui nourrit lui-même sa voiture ?",
    "answer": "La chèvre car elle nourrit son cabri au lait !"
  },
  {
    "id": 202,
    "type": "global",
    "joke": "Dans quel pays ne bronze-t-on pas du nez ?",
    "answer": "Au Népal"
  },
  {
    "id": 203,
    "type": "global",
    "joke": "Pourquoi est-ce que les anges sont sourds ?",
    "answer": "Parce que Jésus-Christ"
  },
  {
    "id": 204,
    "type": "global",
    "joke": "Qu'est-ce qui fait nioc-nioc ?",
    "answer": "Un canard qui essaye de parler le verlan"
  },
  {
    "id": 205,
    "type": "global",
    "joke": "Quels sont les fruits que nous trouvons dans toutes les maisons ?",
    "answer": "Les coins et les mûres."
  },
  {
    "id": 206,
    "type": "global",
    "joke": "Comment appelle-t-on la mère du phoque ?",
    "answer": "Mother phoquer"
  },
  {
    "id": 207,
    "type": "global",
    "joke": "Quelle est la devise des chats diaboliques ?",
    "answer": "Satan est par minou"
  },
  {
    "id": 208,
    "type": "global",
    "joke": "Quels sont les deux animaux les plus intelligents ?",
    "answer": "Le Cerf et le Veau"
  },
  {
    "id": 209,
    "type": "global",
    "joke": "Pourquoi on met une selle sur un cheval ?",
    "answer": "Parce qu'en dessous elle tomberait."
  },
  {
    "id": 210,
    "type": "global",
    "joke": "De quel pays viennent les cochons ?",
    "answer": "Des quatre groins du monde"
  },
  {
    "id": 211,
    "type": "global",
    "joke": "Quel est le comble pour une taupe ?",
    "answer": "D'amuser la galerie !"
  },
  {
    "id": 212,
    "type": "global",
    "joke": "Que prend un éléphant quand il va au restaurant ?",
    "answer": "Il prend de la place !"
  },
  {
    "id": 213,
    "type": "global",
    "joke": "Qu'est ce qui a 3 bosses?",
    "answer": "Un chameau qui s'est cogné."
  },
  {
    "id": 214,
    "type": "global",
    "joke": "Quel est le comble pour un cycliste ?",
    "answer": "De faire un régime sans sel."
  },
  {
    "id": 215,
    "type": "global",
    "joke": "Quelle est la ville la plus rapide de Suisse ?",
    "answer": "Nyon"
  },
  {
    "id": 216,
    "type": "global",
    "joke": "Tu connais la blague du papier?",
    "answer": "Elle déchire."
  },
  {
    "id": 217,
    "type": "global",
    "joke": "Pourquoi une brioche ne va jamais aux sports d'hiver ?",
    "answer": "Parce qu'elle sait Pasquier"
  },
  {
    "id": 218,
    "type": "global",
    "joke": "Pourquoi les mamies sont-elles très efficaces pour faire le ménage ?",
    "answer": "Parce qu'elles ont 80 balais."
  },
  {
    "id": 219,
    "type": "global",
    "joke": "Tu connais la blague de la gomme ?",
    "answer": "Elle dégomme."
  },
  {
    "id": 220,
    "type": "global",
    "joke": "Quelle est la différence entre une machine et du ketchup ?",
    "answer": "Aucune, ils sont tous les deux au-tomate"
  },
  {
    "id": 221,
    "type": "dev",
    "joke": "Que se passe-t-il quand on secoue une clef USB ?",
    "answer": "Les fichiers se mélangent."
  },
  {
    "id": 222,
    "type": "global",
    "joke": "Oh, Léon ! Ton prénom à l'envers donne Noël !",
    "answer": "Et oui, tout le monde n'a pas cette chance mon cher Luc..."
  },
  {
    "id": 223,
    "type": "global",
    "joke": "On m'a dit que pour faire ses courses pendant le confinement il suffisait de porter un masque et des gants...",
    "answer": "C'était un mensonge, tous les autres étaient habillés !"
  },
  {
    "id": 224,
    "type": "global",
    "joke": "Chérie, pendant que tu dormais tu m'as traité de connard",
    "answer": "Je ne dormais pas..."
  },
  {
    "id": 225,
    "type": "global",
    "joke": "Ce matin en voulant m'habiller, le bouton de ma chemise m'est resté dans les mains. En voulant mettre mes chaussures, mon lacet m'est resté dans les mains.",
    "answer": "Je me suis dit \"Vaut mieux pas que j'aille pisser\""
  },
  {
    "id": 226,
    "type": "global",
    "joke": "On ne dit pas \" l'électronique \" mais...",
    "answer": "L'électricien fait l'amour."
  },
  {
    "id": 227,
    "type": "global",
    "joke": "Qui se débrouille le mieux au karaté ?",
    "answer": "L'électricité, car elle connaît beaucoup de prises."
  },
  {
    "id": 228,
    "type": "global",
    "joke": "La vitamine C…",
    "answer": "Mais ne dira rien."
  },
  {
    "id": 229,
    "type": "global",
    "joke": "Que dit un pistolet à une mitraillette ?",
    "answer": "Ça fait longtemps que tu bégayes ?"
  },
  {
    "id": 230,
    "type": "global",
    "joke": "Un clown arrive chez le docteur",
    "answer": "Docteur, vite, je me sens tout drôle..."
  },
  {
    "id": 231,
    "type": "global",
    "joke": "Qu'est-ce qui est rouge et qui attend ?",
    "answer": "Mon compte en banque."
  },
  {
    "id": 232,
    "type": "global",
    "joke": "Il y a quoi au milieu de l'océan ?",
    "answer": "Un é"
  },
  {
    "id": 233,
    "type": "global",
    "joke": "Comment appelle-t-on une personne agréable à Paris ?",
    "answer": "Un touriste."
  },
  {
    "id": 234,
    "type": "beauf",
    "joke": "Quelle est la partie de la voiture la plus dangereuse ?",
    "answer": "La conductrice."
  },
  {
    "id": 235,
    "type": "global",
    "joke": "Pour ne plus puer de la gueule…",
    "answer": "Faut-il arrêter de dire de la merde ?"
  },
  {
    "id": 236,
    "type": "global",
    "joke": "Qu'est-ce qui est noir et blanc et qui rebondit ?",
    "answer": "Un pingouin sur un trampoline."
  },
  {
    "id": 237,
    "type": "global",
    "joke": "Comment reconnaître un ministre qui ment ?",
    "answer": "Ses lèvres bougent"
  },
  {
    "id": 238,
    "type": "global",
    "joke": "Comment appelle-t-on une fleur très occupée ?",
    "answer": "Une fleur over-bookée"
  },
  {
    "id": 239,
    "type": "global",
    "joke": "Soupçonné de vol dans une boulangerie",
    "answer": "Florent Pagny nie."
  },
  {
    "id": 240,
    "type": "global",
    "joke": "Quel est le contraire d'un chat ?",
    "answer": "Un pacha."
  },
  {
    "id": 241,
    "type": "blondes",
    "joke": "Pourquoi une blonde a-t-elle les cheveux mouillés quand elle va se coucher ?",
    "answer": "Parce qu'elle a dit bonne nuit à son poisson rouge."
  },
  {
    "id": 242,
    "type": "limit",
    "joke": "Si un noir veut me prendre par les sentiments.",
    "answer": "Je peux dire qu'il mamadou ?"
  },
  {
    "id": 243,
    "type": "blondes",
    "joke": "Qu'est-ce qu'une brune entre 2 blondes ?",
    "answer": "Une interprète."
  },
  {
    "id": 244,
    "type": "blondes",
    "joke": "Comment occuper une blonde toute la journée ?",
    "answer": "Lui donner un papier où l'on écrit \" voir au verso \" de chaque côté."
  },
  {
    "id": 245,
    "type": "limit",
    "joke": "Pourquoi les poules n'ont-elles pas de seins ?",
    "answer": "Parce que les coqs n'ont pas de mains !"
  },
  {
    "id": 246,
    "type": "limit",
    "joke": "Pendant l'acte, ma femme me dit : Dis-moi des choses sales !",
    "answer": "La cuisine, la salle de bain..."
  },
  {
    "id": 247,
    "type": "dark",
    "joke": "Pourquoi Jésus ne mange jamais de cacahuètes ?",
    "answer": "Parce qu'il a des trous dans les mains."
  },
  {
    "id": 248,
    "type": "dark",
    "joke": "Chéri, je me sens grosse et laide… S'il te plait, fais-moi un compliment…",
    "answer": "Tu as une bonne vue !"
  },
  {
    "id": 249,
    "type": "dark",
    "joke": "Thomas, penses-tu que je suis une mauvaise mère?",
    "answer": "Mon nom est Paul…"
  },
  {
    "id": 250,
    "type": "dark",
    "joke": "Qu'est-ce qu'un lépreux dans un bain ?",
    "answer": "Un Efferalgan"
  },
  {
    "id": 251,
    "type": "dark",
    "joke": "Comment appelle-t-on une femme qui a perdu son intelligence ?",
    "answer": "Une veuve."
  },
  {
    "id": 252,
    "type": "dark",
    "joke": "Quelle est la différence entre la sodomie et les choux-fleurs ?",
    "answer": "Même avec du beurre, les enfants n'aiment pas."
  },
  {
    "id": 253,
    "type": "dev",
    "joke": "Quel est le shell préféré des adolescents ?",
    "answer": "Le WESH"
  },
  {
    "id": 254,
    "type": "dark",
    "joke": "Je suis bipolaire et je vous aime tous.",
    "answer": "Bande d'enculés."
  },
  {
    "id": 255,
    "type": "global",
    "joke": "Quel est le futur de \"je bâille\" ?",
    "answer": "Je dors."
  },
  {
    "id": 256,
    "type": "dark",
    "joke": "Comment appelle-t-on deux noirs dans un sac de couchage ?",
    "answer": "Un Twix"
  },
  {
    "id": 257,
    "type": "dark",
    "joke": "Quel est le plus gros dilemme pour un juif ?",
    "answer": "Du jambon gratuit"
  },
  {
    "id": 258,
    "type": "dark",
    "joke": "Qu'est-ce qu'un juif en forêt ?",
    "answer": "Rabbin des bois"
  },
  {
    "id": 259,
    "type": "limit",
    "joke": "Comment appelle-t-on une lesbienne qui n'a pas de sein ?",
    "answer": "Une omoplate"
  },
  {
    "id": 260,
    "type": "global",
    "joke": "Pourquoi tu vends ton perroquet ?",
    "answer": "Parce qu'hier, ce bâtard a essayé de me vendre !"
  },
  {
    "id": 261,
    "type": "global",
    "joke": "Un jour, Dieu demanda à David de guetter",
    "answer": "Et David guetta."
  },
  {
    "id": 262,
    "type": "global",
    "joke": "Que font 2 brosses à dents le 14 Juillet ?",
    "answer": "Un feu dentifrice !"
  },
  {
    "id": 263,
    "type": "global",
    "joke": "Qu'est-ce qui est plus fort qu'un lion ?",
    "answer": "Deux lions."
  },
  {
    "id": 264,
    "type": "global",
    "joke": "Qu'est-ce qu'un petit cheval dans une piscine ?",
    "answer": "Un poney de bain."
  },
  {
    "id": 265,
    "type": "global",
    "joke": "Pourquoi le ciel est si haut ?",
    "answer": "Pour que les oiseaux ne se cognent pas la tête."
  },
  {
    "id": 266,
    "type": "global",
    "joke": "Qui s'occupe de la décoration à l'Elysée ?",
    "answer": "Le ministère de l'intérieur"
  },
  {
    "id": 267,
    "type": "global",
    "joke": "Pourquoi les indiens mettent-ils leur argent en bourse ?",
    "answer": "Car ça rapporte des sioux."
  },
  {
    "id": 268,
    "type": "global",
    "joke": "Quel est le comble pour un dentiste ?",
    "answer": "C'est d'habiter dans un palais."
  },
  {
    "id": 269,
    "type": "global",
    "joke": "Qu'est-ce qu'un euro dans un avion qui décolle ?",
    "answer": "Une pièce montée..."
  },
  {
    "id": 270,
    "type": "global",
    "joke": "Quel est le comble de Buzz ?",
    "answer": "D'aller plus vite que l'éclair. "
  },
  {
    "id": 271,
    "type": "global",
    "joke": "Que fait un gros poussin ?",
    "answer": "PIOU-PIOU"
  },
  {
    "id": 272,
    "type": "beauf",
    "joke": "Pourquoi les bots ne parlent pas avec les humains ?",
    "answer": "Pour ne pas leur ressembler."
  },
  {
    "id": 273,
    "type": "global",
    "joke": "Pourquoi les coquilles ne font pas de régime ?",
    "answer": "Parce qu'elles sont palourdes !"
  },
  {
    "id": 274,
    "type": "dark",
    "joke": "Qu'est-ce qu'un pruneau ?",
    "answer": "Un synonyme de personne âgée : qui est ridée et qui fait chier"
  },
  {
    "id": 275,
    "type": "beauf",
    "joke": "Qu'est ce qu'oune péniche ?",
    "answer": "C'est oune zizi portouguaiche"
  },
  {
    "id": 276,
    "type": "limit",
    "joke": "Les parents sont deux êtres qui t'apprennent à marcher et à parler",
    "answer": "Pour ensuite te dire de t'asseoir et de fermer ta gueule "
  },
  {
    "id": 277,
    "type": "global",
    "joke": "L'autobus est une invention géniale !",
    "answer": "Il roule deux fois plus vite quand tu cours après que quand t'es assis dedans"
  },
  {
    "id": 278,
    "type": "global",
    "joke": "Les ciseaux à bois...",
    "answer": "Les chiens aussi"
  },
  {
    "id": 279,
    "type": "global",
    "joke": "Qu'est-ce que le Gospel ?",
    "answer": "C'est quand ton gamin a pris un coup de soleil"
  },
  {
    "id": 280,
    "type": "dark",
    "joke": "Qu'est-ce que la beauté intérieure ?",
    "answer": "Un concept inventé par les moches pour pouvoir se reproduire"
  },
  {
    "id": 281,
    "type": "global",
    "joke": "Que fait un hibou dans une bibliotheque ?",
    "answer": "Hibouqine !"
  },
  {
    "id": 282,
    "type": "limit",
    "joke": "Avez-vous déjà eu des sentiments partagés ? ",
    "answer": "Genre quand ta belle mère recule vers le ravin avec ta voiture toute neuve"
  },
  {
    "id": 283,
    "type": "limit",
    "joke": "Quel est le comble pour un arabe ?",
    "answer": "Se faire voler."
  },
  {
    "id": 284,
    "type": "global",
    "joke": "Maman, où est mon perroquet ?",
    "answer": "Au quai."
  },
  {
    "id": 285,
    "type": "blondes",
    "joke": "Pourquoi mon ordinateur ne marche plus? Qu'as-tu fais?",
    "answer": "Vu qu'il était sale je l'ai nettoyé avec de l'eau. "
  },
  {
    "id": 286,
    "type": "global",
    "joke": "Quand est-ce que les chiens aboient ?",
    "answer": "Lorsqu'ils ont un chat dans la gorge."
  },
  {
    "id": 287,
    "type": "dev",
    "joke": "Comment un développeur tente-t-il de réparer sa voiture lorsqu'elle a un problème ?",
    "answer": "Il sort de la voiture, ferme toutes les fenêtres, retourne dans la voiture, et essaie de redémarrer."
  },
  {
    "id": 288,
    "type": "global",
    "joke": "Que dit un égoïste qui veut partager?",
    "answer": "On fait moi-moi."
  },
  {
    "id": 289,
    "type": "global",
    "joke": "Qu'est-ce que deux fous avec des mitraillettes ?",
    "answer": "Une fousillade."
  },
  {
    "id": 290,
    "type": "global",
    "joke": "Que dit le juge au manchot ?",
    "answer": "Allez allez, témoignons !"
  },
  {
    "id": 291,
    "type": "global",
    "joke": "Tu connais la blague du con qui dit non ?",
    "answer": "Non…"
  },
  {
    "id": 292,
    "type": "global",
    "joke": "Quel est le comble pour un plombier ?",
    "answer": "Que ses clients prennent la fuite !"
  },
  {
    "id": 293,
    "type": "limit",
    "joke": "2 fesses se croisent",
    "answer": "Alors, ça gaze ?"
  },
  {
    "id": 294,
    "type": "limit",
    "joke": "Où est fabriqué le viagra ?",
    "answer": "Au Boukistan"
  },
  {
    "id": 295,
    "type": "limit",
    "joke": "Qu'est-ce qu'une gifle ?",
    "answer": "C'est comme une bifle, mais avec la main !"
  },
  {
    "id": 296,
    "type": "limit",
    "joke": "Pourquoi j'ai appelé mon pénis Bidou ?",
    "answer": "Parce que quand je vais pisser, je s'coue Bidou."
  },
  {
    "id": 297,
    "type": "limit",
    "joke": "Quel est le seul instrument à vent avec une corde ?",
    "answer": "Le string"
  },
  {
    "id": 298,
    "type": "global",
    "joke": "Quand 2 poissons s'énervent..",
    "answer": "Est-ce qu'on peut dire que le thon monte ?"
  },
  {
    "id": 299,
    "type": "beauf",
    "joke": "Pourquoi les hommes amènent-ils leur femme en vacances ?",
    "answer": "Pour que les vacances paraissent plus longues..."
  },
  {
    "id": 300,
    "type": "beauf",
    "joke": "Que fait Jean quand il voit une femme crocodile ?",
    "answer": "Il lacoste !"
  },
  {
    "id": 301,
    "type": "global",
    "joke": "Qu'est-ce qui commence par un E, finit par un E et qui ne contient qu'une lettre ?",
    "answer": "Une enveloppe !"
  },
  {
    "id": 302,
    "type": "limit",
    "joke": "Qu'est-ce qui se lève quand tu t'en sers, qui s'abaisse quand tu as fini de t'en servir et qui goutte après usage ?",
    "answer": "Un parapluie"
  },
  {
    "id": 303,
    "type": "global",
    "joke": "Babi et Baba sont sur un bateau Baba tombe à l'eau. Que se passe-t-il ?",
    "answer": "Babi bêle et Baba coule"
  },
  {
    "id": 304,
    "type": "global",
    "joke": "Que s'est il passé en 1769 ? Napoléon est né ! Et que s'est il passé en 1789 ?",
    "answer": "Il a eu 20 ans !"
  },
  {
    "id": 305,
    "type": "global",
    "joke": "Rien ne sert de courir...",
    "answer": "... Je suis déjà en retard"
  },
  {
    "id": 306,
    "type": "beauf",
    "joke": "Quand mon verre est plein, je le vide",
    "answer": "Quand mon verre est vide, je me plains !"
  },
  {
    "id": 307,
    "type": "global",
    "joke": "Attention au chien ! ",
    "answer": "Il est si petit que vous pourriez marcher dessus "
  },
  {
    "id": 308,
    "type": "global",
    "joke": "Ne pas déranger svp ",
    "answer": "Je n'ai pas rangé pour rien... "
  },
  {
    "id": 309,
    "type": "global",
    "joke": "Merci de ne pas frapper",
    "answer": "Et soyez gentil, de ne pas sonner non plus"
  },
  {
    "id": 310,
    "type": "global",
    "joke": "N'hésitez pas à demander si la maison fait crédit",
    "answer": "Nous avons une façon absolument délicieuse de refuser "
  },
  {
    "id": 311,
    "type": "global",
    "joke": "Sur ce serveur le 12 mai 2020",
    "answer": "Il ne se passa strictement rien "
  },
  {
    "id": 312,
    "type": "global",
    "joke": "Pourquoi la girafe se fait arrêter par la police ? ",
    "answer": "Parce que c'est un cou-monté !"
  },
  {
    "id": 313,
    "type": "global",
    "joke": "Pourquoi les coccinelles n'aiment-elles pas courir ?",
    "answer": "Parce qu'elles ont toujours des points de cotés !"
  },
  {
    "id": 314,
    "type": "global",
    "joke": "On ne dit pas démanger",
    "answer": "On dit vomir"
  },
  {
    "id": 315,
    "type": "dark",
    "joke": "Que disait Eve pour faire avancer le bâteau",
    "answer": "Ramadan"
  },
  {
    "id": 316,
    "type": "limit",
    "joke": "Que signifie expatriées ?",
    "answer": "Anciennes petites amies non rangées"
  },
  {
    "id": 317,
    "type": "global",
    "joke": "Qui est l'idiot qui a créé la cédille ?",
    "answer": "Monsieur Duçon"
  },
  {
    "id": 318,
    "type": "global",
    "joke": "Que signifie Mercato ?",
    "answer": "C'est une maman pratiquante"
  },
  {
    "id": 319,
    "type": "limit",
    "joke": "Tu sais ce que c'est un suppositoire ?",
    "answer": "C'est une invention qui restera dans les annales"
  },
  {
    "id": 320,
    "type": "global",
    "joke": "Les pharmacies...",
    "answer": "... c'est les confiseries des vieux"
  },
  {
    "id": 321,
    "type": "beauf",
    "joke": "Une jardinerie est un endroit merveilleux",
    "answer": "Si tu te prends trois râteaux on t'offre une pelle"
  },
  {
    "id": 322,
    "type": "global",
    "joke": "Pourquoi Toto veut se marier avec la mère de son père ?",
    "answer": "Ben son père s'est bien marié avec la sienne..."
  },
  {
    "id": 323,
    "type": "global",
    "joke": "Que demande un chat dans une pharmacie ?",
    "answer": "Avez-vous du sirop pour ma toux ?"
  },
  {
    "id": 324,
    "type": "global",
    "joke": "Que faisaient les dinosaures quand ils n'arrivaient pas à se décider ?",
    "answer": "Des tirageosaures"
  },
  {
    "id": 325,
    "type": "beauf",
    "joke": "Quelle est la différence entre un Courtier de Wall Street et un Acteur Porno ?",
    "answer": "Le courtier a des actions en bourse alors que l'acteur à les bourses en action"
  },
  {
    "id": 326,
    "type": "global",
    "joke": "Pourquoi est-ce qu'on met tous les crocos en prison ?",
    "answer": "Parce que les crocos dealent."
  },
  {
    "id": 327,
    "type": "global",
    "joke": "Quel est le jambon que tout le monde déteste ?",
    "answer": "Le sale ami."
  },
  {
    "id": 328,
    "type": "global",
    "joke": "Que dit un éléphant sans corne ?",
    "answer": "Je suis sans défense."
  },
  {
    "id": 329,
    "type": "global",
    "joke": "Quelle est la différence entre toi et un sapin ?",
    "answer": "Un sapin c'est un conifère et toi t'es con et on peut rien y faire"
  },
  {
    "id": 330,
    "type": "dark",
    "joke": "Ta mère est tellement grosse",
    "answer": "Que quand elle sort y a une éclipse"
  },
  {
    "id": 331,
    "type": "dark",
    "joke": "Tout est bon dans le cochon",
    "answer": "Je ne mangerai pas ta mère pour autant"
  },
  {
    "id": 332,
    "type": "dark",
    "joke": "Vous saviez que la famille Le Pen a du sang arabe ?",
    "answer": "Sur le capot de leur voiture..."
  },
  {
    "id": 333,
    "type": "global",
    "joke": "Quelle est l'émission TV préférée des jardiniers constipés ?",
    "answer": "Silence ça pousse"
  },
  {
    "id": 334,
    "type": "global",
    "joke": "Qu'est ce qu'une frite enceinte ?",
    "answer": "Une patate sautée"
  },
  {
    "id": 335,
    "type": "global",
    "joke": "Que dit un coronavirus quand il braque une banque ?",
    "answer": "Donner moi l'argent, sinon je fais toussoter !"
  },
  {
    "id": 336,
    "type": "dark",
    "joke": "Qu'est-ce qu'un homme avec une mitraillette dans un champ de blé ?",
    "answer": "Un céréales killer."
  },
  {
    "id": 337,
    "type": "global",
    "joke": "Peux-tu me dire si le clignotant fonctionne ?",
    "answer": "Oui, non, oui, non, oui, non."
  },
  {
    "id": 338,
    "type": "beauf",
    "joke": "Quel est le meilleur site pour un homme qui cherche un lave-vaisselle ?",
    "answer": "Un site de rencontres."
  },
  {
    "id": 339,
    "type": "beauf",
    "joke": "Quel est le point commun entre la poitrine d'une femme et un train électrique ?",
    "answer": "C'est fait pour les enfants mais c'est papa qui joue avec."
  },
  {
    "id": 340,
    "type": "beauf",
    "joke": "Que dit une bière quand elle tombe dans l'eau ?",
    "answer": "Je sais panaché"
  },
  {
    "id": 341,
    "type": "global",
    "joke": "Deux pommes de terre traversent la route, l'une d'elles se fait écraser",
    "answer": "Oh purée !"
  },
  {
    "id": 342,
    "type": "global",
    "joke": "C'est en forgeant qu'on devient forgeron.",
    "answer": "Et c'est en sciant que Léonard devint scie !"
  },
  {
    "id": 343,
    "type": "global",
    "joke": "Jésus a marché sur l'eau. Une courgette est composé a 98% d'eau. J'ai marché sur une courgette.",
    "answer": "je suis à 98% Jésus"
  },
  {
    "id": 344,
    "type": "dark",
    "joke": "Quelle est la différence entre Jésus et un tableau de Picasso ?",
    "answer": "Le tableau s'accroche avec un seul clou"
  },
  {
    "id": 345,
    "type": "global",
    "joke": "Quel oiseau est attiré par le miel ?",
    "answer": "L'autruche car à coter il y a une aut'ruche."
  },
  {
    "id": 346,
    "type": "global",
    "joke": "Qu'est-ce qu'un tennisman adore faire ?",
    "answer": "Rendre des services !"
  },
  {
    "id": 347,
    "type": "limit",
    "joke": "Comment appelle-t-on six prostituées Allemandes ?",
    "answer": "Une scie sauteuse Bosch"
  },
  {
    "id": 348,
    "type": "dark",
    "joke": "Quel est le point commun entre un camp de concentration et une maison de retraite ?",
    "answer": "Dans les deux cas, les pensionnaires n'en ressortent pas vivants."
  },
  {
    "id": 349,
    "type": "dark",
    "joke": "La vie s'est comme une boîte de chocolat !",
    "answer": "Ça dure moins longtemps chez les gros !"
  },
  {
    "id": 350,
    "type": "limit",
    "joke": "Pourquoi les pharaons ont ils 2 fesses?",
    "answer": "Parce que AnuBis !"
  },
  {
    "id": 351,
    "type": "global",
    "joke": "Quelle est la différence entre un marin et un boucher ?",
    "answer": "Le boucher voit le porc avant les côtes "
  },
  {
    "id": 352,
    "type": "dark",
    "joke": "Une jeune soupçonnée de sorcellerie demande à sa mère : \"Pourquoi est-ce qu'on flotte ?\"",
    "answer": "\"Pour la même raison qu'on brûle.\""
  },
  {
    "id": 353,
    "type": "global",
    "joke": "Comment appelle t-on un chat dans l'espace ?",
    "answer": "Un chatellite "
  },
  {
    "id": 354,
    "type": "global",
    "joke": "Qu'est-ce qu'un cochon volant ?",
    "answer": "Un aéroport."
  },
  {
    "id": 355,
    "type": "global",
    "joke": "Quel est le comble pour un porte-charge?",
    "answer": "C'est de mal se porter."
  },
  {
    "id": 356,
    "type": "global",
    "joke": "Pourquoi méprises-tu les canards ?",
    "answer": "Parce qu'à chaque fois que je vais au coin ils se moquent de moi."
  },
  {
    "id": 357,
    "type": "beauf",
    "joke": "Quel est le point commun entre un mauvais musicien et un cancre? ",
    "answer": "Les deux ont de mauvaises notes."
  },
  {
    "id": 358,
    "type": "beauf",
    "joke": "Les peintres utilisent, de l'imagination, de la créativité et...",
    "answer": "De la peinture."
  },
  {
    "id": 359,
    "type": "beauf",
    "joke": "Une mère demande à son fils : quel est ton animal préféré?",
    "answer": "Le zébu parce qu'on a un point commun."
  },
  {
    "id": 360,
    "type": "limit",
    "joke": "Que fait un oiseau au dessus d'un camp de concentration ?",
    "answer": "cuit cuit !"
  },
  {
    "id": 361,
    "type": "global",
    "joke": "Mr et madame Sop ont un fils comment s'appelle-t-il ?",
    "answer": "Alain"
  },
  {
    "id": 362,
    "type": "dark",
    "joke": "Deux belges se déplacent dans le désert en tenant une portière",
    "answer": "J'ai trop chaud ouvre la fenêtre s'il te plaît"
  },
  {
    "id": 363,
    "type": "global",
    "joke": "Dieu créa la France, un trop beau pays, de belles formes, la mer, l'océan, les montagnes...",
    "answer": "Alors pour compenser il a créé le français"
  },
  {
    "id": 364,
    "type": "dark",
    "joke": "Ma b*te, je l'ai appelée la vie.",
    "answer": "Parce que la vie est dure..."
  },
  {
    "id": 365,
    "type": "beauf",
    "joke": "Qu'est-ce qui est pire qu'un meurtrier ?",
    "answer": "Un policier fanatique."
  },
  {
    "id": 366,
    "type": "global",
    "joke": "Je suis Tintin, mais je ne suis pas Tintin. Qui suis-je ?",
    "answer": "Milou."
  },
  {
    "id": 367,
    "type": "limit",
    "joke": "Le comcombre est conseillé pour améliorer sa mémoire.",
    "answer": "Car si on te le mets dans le cul, t'es pas prêt de l'oublier."
  },
  {
    "id": 368,
    "type": "global",
    "joke": "Que disent deux mouettes lorsqu'elles veulent partager quelque chose ?",
    "answer": "\"On fait mouette-mouette ?\""
  },
  {
    "id": 369,
    "type": "dark",
    "joke": "Que font 1+2-1x2?",
    "answer": "Le nombre de jambe d'un manchot."
  },
  {
    "id": 370,
    "type": "dark",
    "joke": "Quelle est la différence entre des pizzas et des juifs ?",
    "answer": "Le temps de cuisson."
  },
  {
    "id": 371,
    "type": "limit",
    "joke": "Quelle est la pire musique pour les juifs ?",
    "answer": "En feu, Soprano"
  },
  {
    "id": 372,
    "type": "limit",
    "joke": "Quelle est la vitesse maximale autorisée lors d'un rapport ?",
    "answer": "68km/h car à 69..... Ça fait une tête à queue."
  },
  {
    "id": 373,
    "type": "dark",
    "joke": "Prof des biologie : \"Que trouve-t-on dans une cellule ?\"",
    "answer": "Des arabes et des noirs !"
  },
  {
    "id": 374,
    "type": "global",
    "joke": "Quel est le meilleur ami d'un grand-père ?",
    "answer": "Le potager"
  },
  {
    "id": 375,
    "type": "dark",
    "joke": "Que dit-on en Afrique quand un lieu est bondé ?",
    "answer": "Il est noir de monde..."
  },
  {
    "id": 376,
    "type": "global",
    "joke": "Qu'elle est l'insulte la plus utilisée en 1940 après le traité de Vichy ?",
    "answer": "Pétain"
  },
  {
    "id": 377,
    "type": "global",
    "joke": "Tu as aucune référence....",
    "answer": "Peut-être car je suis pas à vendre !"
  },
  {
    "id": 378,
    "type": "limit",
    "joke": "Quelle est la tarte préférée des putes ?",
    "answer": "La tarte catin"
  },
  {
    "id": 379,
    "type": "dark",
    "joke": "Un français et un arabe sont sur le toît d'un immeuble. Lequel saute en premier ?",
    "answer": "L'immeuble"
  },
  {
    "id": 380,
    "type": "global",
    "joke": "Monsieur et madame Cale ont un fils, comment s'appelle t-il?",
    "answer": "Medhi"
  },
  {
    "id": 381,
    "type": "dark",
    "joke": "– Maman, maman, je ne veux plus dormir avec mon petit frère.",
    "answer": "– Tais-toi ! Je t'ai déjà dit qu'on avait pas assez d'argent pour l'enterrer."
  },
  {
    "id": 382,
    "type": "dark",
    "joke": "J'ai eu un rencard avec une juive, elle m'a demandé mon numéro",
    "answer": "J'lui ai répondu que nous on avait des noms"
  },
  {
    "id": 383,
    "type": "beauf",
    "joke": "Connaissez-vous le slogan \"ça fait du bien par où ça passe\" ?",
    "answer": "C'est une pub de suppositoires je crois..."
  },
  {
    "id": 384,
<<<<<<< HEAD
    "type": "global",
    "joke": "Qu'est ce qui sépare l'espèce humaine du singe ?",
=======
    "type": "limit",
    "joke": "Qu’est ce qui sépare l’espèce humaine du singe ?",
>>>>>>> 23c3df6d
    "answer": "La mer Méditerranée."
  },
  {
    "id": 385,
    "type": "limit",
    "joke": "Que disent deux fesses sur un bateau ?",
    "answer": "Dis donc ça commence à ramer du cul"
  },
  {
    "id": 386,
    "type": "beauf",
    "joke": "Un médecin félicite le mari d'un couple pour le nouveau né. La femme demande au médecin pourquoi elle n'est pas félicitée.",
    "answer": "Quand un plat est réussi, on félicite le cuisinier pas le four !"
  },
  {
    "id": 387,
    "type": "global",
    "joke": "Mon plus grand défaut est l'honnêteté... Vous pensez le contraire ?",
    "answer": "J'en ai rien à foutre de ce que vous pensez"
  },
  {
    "id": 388,
    "type": "dark",
    "joke": "Que chante un juif devant un feu de camp ?",
    "answer": "\"Vous les copains je ne vous oublierai jamais !\""
  },
  {
    "id": 389,
    "type": "global",
    "joke": "De quelle couleur est le cheval blanc d'Henri IV ?",
    "answer": "Jaune, car il s'est pissé dessus."
  },
  {
    "id": 390,
    "type": "global",
    "joke": "J'ai lu un livre de Victor Hugo.",
    "answer": "Il ne devait pas boire que du Fanta à l'apéro celui là..."
  },
  {
    "id": 391,
    "type": "limit",
    "joke": "Ce n'est pas bien de regarder sous les jupes des filles",
    "answer": "Il faut regarder sous la culotte."
  },
  {
    "id": 392,
    "type": "dev",
    "joke": "Quelle est la résolution d'un informaticien pour la nouvelle année ?",
    "answer": "Un 19\" pouces."
  },
  {
    "id": 393,
    "type": "dark",
    "joke": "Un homme à l'hôpital dit à son infirmière : Vous êtes mon infirmière préférée, voudriez-vous passer me voir quand je serai sorti de l'hôpital ?",
    "answer": "Je suis désolée, mais j'ai horreur des cimetières !"
  },
  {
    "id": 394,
    "type": "global",
    "joke": "Je me présente, je suis Tamayo",
    "answer": "Et lui c'est Monketchup ?"
  },
  {
    "id": 395,
    "type": "dark",
    "joke": "Un juif est dans un ascenseur. Soudain, l'homme à côté de lui lâche un gros pet. Le juif le regarde l'air choqué.",
    "answer": "Oh, ça va ! C'est du gaz, ça n'a jamais tué personne !"
  },
  {
    "id": 396,
    "type": "limit",
    "joke": "Comment appelle t'on le penis d'un prètre ?",
    "answer": "La vérite car la vérite sort toujours de la bouche des enfants."
  },
  {
    "id": 397,
    "type": "dev",
    "joke": "Que fait un développeur quand il a peur ?",
    "answer": "Il csharpe"
  },
  {
    "id": 398,
    "type": "dark",
    "joke": "Où doit-on prendre le bus pour aller au cimetière ?",
    "answer": "En pleine gueule."
  },
  {
    "id": 399,
    "type": "global",
    "joke": "Ce matin, je me suis levé avec l'envie de tout changer",
    "answer": "Du coup j'ai changé d'avis et je me suis rendormi."
  },
  {
    "id": 400,
    "type": "global",
    "joke": "Quelle est la marque de biscuit préférée de Brigitte Macron ?",
    "answer": "Les petits écoliers"
  },
  {
    "id": 401,
    "type": "dark",
    "joke": "Comment dire boujour à un juif ?",
    "answer": "Hey ! Ca gaz ?"
  },
  {
    "id": 402,
    "type": "dark",
    "joke": "Pourquoi personne ne sait nager au Maroc ?",
    "answer": "Par ce que tous ceux qui savent, sont déjà en France."
  },
  {
    "id": 403,
    "type": "dark",
    "joke": "Un noir va aux toilettes et en ressort blanc, qu'a t'il fait ??",
    "answer": "il a chié sa race "
  },
  {
    "id": 404,
    "type": "global",
    "joke": "Qu'est ce que deux sourds qui se battent ?",
    "answer": "Un malentendu "
  },
  {
    "id": 405,
    "type": "global",
    "joke": "On m'a toujours dit que Mozart était mort. ",
    "answer": "Pourtant, à chaque fois que j'ouvre mon frigo, Mozart est là... "
  },
  {
    "id": 406,
    "type": "global",
    "joke": "J'ai 36 têtes, 28 bras et 12 jambes, qui suis-je ?",
    "answer": "Un mythomane"
  },
  {
    "id": 407,
    "type": "limit",
    "joke": "Que fait un zoophile qui veut sauter ? ",
    "answer": "Il prend son élan"
  },
  {
    "id": 408,
    "type": "beauf",
    "joke": "Comment reconnait-on un aveugle sur une plage naturiste ?",
    "answer": "C'est pas dur !"
  },
  {
    "id": 409,
    "type": "global",
    "joke": "Pourquoi les tirelires sont en forme de cochon ?",
    "answer": "Pour que les arabes n'y touchent pas"
  },
  {
    "id": 410,
    "type": "dark",
    "joke": "J'ai vu un enfant sur un vélo, j'ai cru que c'était le mien donc je suis allé vérifier dans le garage... ",
    "answer": "Mais je me suis trompé, il était toujours là, enchaîné, à réclamer à boire et à manger "
  },
  {
    "id": 411,
    "type": "dark",
    "joke": "Que fait on après avoir serré la main d'un lépreux ? ",
    "answer": "On la lui rend "
  },
  {
    "id": 412,
    "type": "dark",
    "joke": "Pourquoi New-York ne peut pas jouer aux échecs ?",
    "answer": "Parce qu'il lui manque deux tours"
  },
  {
    "id": 413,
    "type": "dark",
    "joke": "Pourquoi Paris ne peut pas jouer aux échecs ?",
    "answer": "Parce qu'il lui manque la Dame"
  },
  {
    "id": 414,
    "type": "dark",
    "joke": "Que fait un prêtre après avoir sodomisé un chauve ?",
    "answer": "Il le repose dans son berceau"
  },
  {
    "id": 415,
    "type": "blondes",
    "joke": "Pourquoi c'est plus long de faire un bonhomme de neige blonde ?",
    "answer": "Parce qu'il faut vider la tête"
  },
  {
    "id": 416,
    "type": "blondes",
    "joke": "Combien faut il de blonde pour visser une ampoule ? ",
    "answer": "Une qui tien l'ampoule, et quatre qui font tourner la blonde"
  },
  {
    "id": 417,
    "type": "beauf",
    "joke": "Bon on joue au poker ou on s'encule ?",
    "answer": "Perso j'aime pas trop le poker alors..."
  },
  {
    "id": 418,
    "type": "blondes",
    "joke": "Mon Chat est mort... Je voudrais tellement en avoir un autre pareil",
    "answer": "Mais qu'est ce que tu ferais de deux chats morts ?"
  },
  {
    "id": 419,
    "type": "dark",
    "joke": "Quel est l'avantage d'être Chinois ?",
    "answer": "De pouvoir acheter local n'importe où."
  },
  {
    "id": 420,
    "type": "dark",
    "joke": "Que faisait les parents de Gilbert Montagne pour le punir ?",
    "answer": "Il déplaçaient les meubles"
  },
  {
    "id": 421,
    "type": "global",
    "joke": "Comment s'appelle la femelle du hamster ? ",
    "answer": "Amsterdam"
  },
  {
    "id": 422,
    "type": "global",
    "joke": "Comment est mort capitaine Crochet ? ",
    "answer": "En se grattant les couilles ! "
  },
  {
    "id": 423,
    "type": "global",
    "joke": "Comment nintendo ont fait leurs consoles ?",
    "answer": "Ils ont demandé à une déesse, puis à deux, puis à trois..."
  },
  {
    "id": 424,
    "type": "global",
    "joke": "Que fait un cendrier devant un ascenseur ?",
    "answer": "Il veut des cendres"
  },
  {
    "id": 425,
    "type": "global",
    "joke": "Que dit une noisette quand elle tombe à l'eau ?",
    "answer": "Je me noix !"
  },
  {
    "id": 426,
    "type": "dark",
    "joke": "Que faire lorsqu'on trouve un épileptique en crise dans une baignoire ?",
    "answer": "Ajouter de la lessive et y jeter son linge sale."
  },
  {
    "id": 427,
    "type": "dark",
    "joke": "Papa, papa, j'aime pas grand mère…",
    "answer": "Bein tu n'as qu'à la laisser sur le bord de l'assiette."
  },
  {
    "id": 428,
    "type": "dark",
    "joke": "Maman, maman papa s'est pendu dans le jardin !",
    "answer": "Poisson d'avril ! Il s'est pendu dans le grenier !"
  },
  {
    "id": 429,
    "type": "dark",
    "joke": "Qu'est-ce qui est vert et qui pue ?",
    "answer": "Un scout mort au fond d'un bois."
  },
  {
    "id": 430,
    "type": "dev",
    "joke": "De quelle couleur sont tes yeux ?",
    "answer": "#1292f4 et toi ?"
  },
  {
    "id": 431,
    "type": "dev",
    "joke": "Il y a 10 types de gens dans le monde.",
    "answer": "Ceux qui parlent binaire, et les autres."
  },
  {
    "id": 432,
    "type": "dev",
    "joke": "Que fait un développeur s'il veut se marier ?",
    "answer": "Une fille en C"
  },
  {
    "id": 433,
    "type": "blondes",
    "joke": "Une blonde et une brune se jettent en bas d'un immeuble de dix étages. Laquelle atteint le sol en premier ? ",
    "answer": "La brune, parce que la blonde s'est perdue en chemin"
  },
  {
    "id": 434,
    "type": "global",
    "joke": "Quel est le comble pour un chauve ?",
    "answer": "C'est d'avoir un cheveu sur la langue !"
  },
  {
    "id": 435,
    "type": "dark",
    "joke": "Comment appelle t'on une innondation en Afrique ?",
    "answer": "Un bol de Chocapic."
  },
  {
    "id": 436,
    "type": "global",
    "joke": "À quoi sert Internet Explorer ?",
    "answer": "À télécharger Google Chrome."
  },
  {
    "id": 437,
    "type": "global",
    "joke": "Tu sais pourquoi l'iPhone 6 se plie ? ",
    "answer": "Parce que l'Apple Store."
  },
  {
    "id": 438,
    "type": "global",
    "joke": "Comment on appelle un mec qui répare des tablettes Microsoft ?",
    "answer": "Un technicien de surface."
  },
  {
    "id": 439,
    "type": "global",
    "joke": "Pourquoi dit-on que les poissons travaillent illégalement ?",
    "answer": "Parce qu'ils n'ont pas de FISH de paie."
  },
  {
    "id": 440,
    "type": "global",
    "joke": "Quel est le bar préféré des espagnols ?",
    "answer": "Le bar Celone"
  },
  {
    "id": 441,
    "type": "global",
    "joke": "Pourquoi est-ce que les vêtements sont toujours fatigués quand ils sortent de la machine ?",
    "answer": "Parce qu'ils sont lessivés."
  },
  {
    "id": 442,
    "type": "global",
    "joke": "Pourquoi est-ce que les livres ont-ils toujours chaud ?",
    "answer": "Parce qu'ils ont une couverture"
  },
  {
    "id": 443,
    "type": "limit",
    "joke": "Qu'est-ce qui est pire que de doigter sa sœur ? ",
    "answer": "Y trouver l'alliance de son père."
  },
  {
    "id": 444,
    "type": "global",
    "joke": "Qui chante le mieux lors d'une tempête ?",
    "answer": "Storm Maé"
  },
  {
    "id": 445,
    "type": "dark",
    "joke": "Qu'est-ce qui est vert, rouge et qui va à 200 km/h ?",
    "answer": "Une grenouille dans un mixeur"
  },
  {
    "id": 446,
    "type": "dev",
    "joke": "Que met un développeur sur sa voiture en hiver?",
    "answer": "Une bash."
  },
  {
    "id": 447,
    "type": "limit",
    "joke": "Hier, j'ai espionné un pote pour savoir son MDP, après quelques coups d'oeil je le vois taper \"PÉNIS\"...",
    "answer": "Le PC l'a jugé \"Trop court\"..."
  },
  {
    "id": 448,
    "type": "global",
    "joke": "Comment appelle t'on un chat compressé ?",
    "answer": "Un Kitkat"
  },
  {
    "id": 449,
    "type": "dark",
    "joke": "Comment réparer un téléphone tombé à l'eau ?",
    "answer": "Vous le recouvrez de riz dans une boîte hermétique puis laissez passer une nuit, pendant votre sommeil, de petits chinois, attirés par le riz, viendront réparer votre téléphone !"
  },
  {
    "id": 450,
    "type": "global",
    "joke": "Quelle est la différence entre un cendrier et une théière ?",
    "answer": "Le cendrier c'est pour des cendres (descendre), la théière, c'est pour mon thé (monter)."
  },
  {
    "id": 451,
    "type": "dark",
    "joke": "Comment avoir 1 million de followers en Afrique ?",
    "answer": "Suffit de courir avec une bouteille d'eau."
  },
  {
    "id": 452,
    "type": "global",
    "joke": "Pourquoi les chinois ne croient pas au Père Noël ?",
    "answer": "Car c'est eux qui font les jouets."
  },
  {
    "id": 453,
    "type": "dark",
    "joke": "Quelle est la différence entre un livre et un arabe",
    "answer": "Le livre a ses papiers."
  },
  {
    "id": 454,
    "type": "dark",
    "joke": "Tous les signes astrologiques ont des cheveux !",
    "answer": "Sauf le cancer..."
  },
  {
    "id": 455,
    "type": "dark",
    "joke": "Quelle est la différence entre un bébé et un oignon ?",
    "answer": "Pour l'oignon j'ai pleuré quand je l'ai découpé"
  },
  {
    "id": 456,
    "type": "dark",
    "joke": "Un jour quelqu'un a dit à Inch d'aller à Marrakech...",
    "answer": "Et Inch alla !"
  },
  {
    "id": 457,
    "type": "beauf",
    "joke": "Comment appelle-t-on une vache qui joue de la musique ?",
    "answer": "Une meeuhsiciene."
  },
  {
    "id": 458,
    "type": "dark",
    "joke": "Qu'est ce qui est mieux que de gagner une médaille d'or aux jeux paralympiques ?",
    "answer": "Marcher."
  },
  {
    "id": 459,
    "type": "dark",
    "joke": "Avec quoi fait-on sortir un bébé d'un mixeur ?",
    "answer": "Une paille."
  },
  {
    "id": 460,
    "type": "global",
    "joke": "Monsieur et madame China ont un fils, comment s'appelle t-il?",
    "answer": "Medhi"
  },
  {
    "id": 461,
    "type": "global",
    "joke": "Pourquoi Mickael ouvre la porte ?",
    "answer": "Parce que Jack-sonne !"
  },
  {
    "id": 462,
    "type": "global",
    "joke": "M et Mme Bombeurre ont un fils comment s'appelle t-il ?",
    "answer": "Jean"
  },
  {
    "id": 463,
    "type": "global",
    "joke": "Comment appelle-t-on un crime qui a été commis dans la neige?",
    "answer": "Un ice cream !"
  },
  {
    "id": 464,
    "type": "dark",
    "joke": "Spiderman grimpe au dessus des murs, Superman vole au dessus...",
    "answer": "Et musulman les explose !"
  },
  {
    "id": 465,
    "type": "blondes",
    "joke": "Une blonde appelle son copain: \"Je n'arrive pas à démarrer la voiture !\"",
    "answer": "Je te l'ai déjà dis cent fois que, lorsque ce n'est pas moi qui conduit, tu dois te mettre à gauche !"
  },
  {
    "id": 466,
    "type": "dark",
    "joke": "Pourquoi tous les magiciens sont blanc ?",
    "answer": "Parce que la magie noir est interdite !"
  },
  {
    "id": 467,
    "type": "limit",
    "joke": "Ne faites pas l'amour dans votre jardin, l'amour est aveugle...",
    "answer": "Mais pas votre voisin."
  },
  {
    "id": 468,
    "type": "dark",
    "joke": "Un mec demande à son pote : \"Comment faire pour ne pas commettre les mêmes erreur que mes parents ?\"",
    "answer": "Mets toujours un préservatif !"
  },
  {
    "id": 469,
    "type": "dark",
    "joke": "Un femme dis à son mari : \"Je vais faire les courses, demain c'est l'anniversaire de ma mère, tu aurais une idée d'appareil électrique à lui offrir ?\"",
    "answer": "Pourquoi pas une chaise ?"
  },
  {
    "id": 470,
    "type": "global",
    "joke": "J'ai suivis deux régimes en même temps...",
    "answer": "J'mangeais pas assez avec un seul !"
  },
  {
    "id": 471,
    "type": "limit",
    "joke": "Le soir, un homme lis le journal et dit à sa femme : Dis c'est chaud quand même, une femme s'est faite baiser par 100 personnes, mais où va le monde ? Et sa femme répond : ",
    "answer": "Bah dans son cul."
  },
  {
    "id": 472,
    "type": "global",
    "joke": "Toto si je te donne 50 gâteaux et tu en manges 48 tu as donc ?",
    "answer": "Mal au ventre ! "
  },
  {
    "id": 473,
    "type": "dark",
    "joke": "Pourquoi les juifs sont-ils toujours propre ?",
    "answer": "Parce qu'ils prennent des douches !"
  },
  {
    "id": 474,
    "type": "dev",
    "joke": "Quelle est la différence entre un catcheur et un développeur javascript ?",
    "answer": "Le catcheur fait des techniques de catch et le développeur fait des .catch techniques"
  },
  {
    "id": 475,
    "type": "global",
    "joke": "Un enfant cannibale reste toujours dans son coin. La maîtresse lui demande : \"Pourquoi ne joues-tu pas avec les autres enfants ?\"",
    "answer": "Parce que mon père m'a dit de ne pas jouer avec la nourriture."
  },
  {
    "id": 476,
    "type": "global",
    "joke": "Pourquoi Hulk a-t-il un beau jardin ?",
    "answer": "Parce qu'il a la main verte."
  },
  {
    "id": 477,
    "type": "global",
    "joke": "Un avaleur de sabres entre dans une mercerie : \"Bonjour, je voudrais des aiguilles.\", à cela elle répond: \"Ah, vous faites de la couture ?\"",
    "answer": "Non, je fais un régime !"
  },
  {
    "id": 478,
    "type": "global",
    "joke": "Pourquoi rejoindre le côté obscure de la force ?",
    "answer": "Parce qu'ils ont des masques et des respirateurs artificiels."
  },
  {
    "id": 479,
    "type": "global",
    "joke": "Pourquoi est-ce que les fainéants n'ont pas de raison de ne rien faire ?",
    "answer": "Ils ont la flemme d'en trouver."
  },
  {
    "id": 480,
    "type": "dark",
    "joke": "Comment un parachutiste aveugle sait-il qu'il va bientôt atterrir ?",
    "answer": "Lorsqu'il s'aperçoit y a du mou à la laisse de son chien"
  },
  {
    "id": 481,
    "type": "beauf",
    "joke": "Chéri, préfères-tu les femmes intelligentes ou belles ?",
    "answer": "Aucune, car je n'aime que toi."
  },
  {
    "id": 482,
    "type": "blondes",
    "joke": "Comment appelle t-on une entreprise dirigée par une blonde ?",
    "answer": "Une Tarte-Up"
  },
  {
    "id": 483,
    "type": "global",
    "joke": "Pourquoi trouve on beaucoup de célibataires à Dijon ?",
    "answer": "Parce que l'amour tarde."
  },
  {
    "id": 484,
    "type": "global",
    "joke": "Quelle est la couleur de la grippe ?",
    "answer": "Gris pâle."
  },
  {
    "id": 485,
    "type": "global",
    "joke": "Que donne un mouton et un cochon qui s'accouplent?",
    "answer": "De la Porcelaine."
  },
  {
    "id": 486,
    "type": "dark",
    "joke": "Qu'est-ce qui est tout rouge et qui tape à la vitre en hurlant ?",
    "answer": "Un bébé dans un micro-onde."
  },
  {
    "id": 487,
    "type": "dark",
    "joke": "Quelle est la seule et unique différence entre un séducteur et un violeur ?",
    "answer": "La Patience..."
  },
  {
    "id": 488,
    "type": "limit",
    "joke": "Si un rapeur nique sa mère, que fait un campeur ?",
    "answer": "Il monte sa tante !"
  },
  {
    "id": 489,
    "type": "blondes",
    "joke": "Une blonde téléphone à son copain : \"Chéri pourquoi t'as mis le nouveau poisson dans un bocal d'eau ?!\"",
    "answer": "Il va se noyer !"
  },
  {
    "id": 490,
    "type": "global",
    "joke": "Quelle est la saison préférée d'un grimpeur ?",
    "answer": "L'hiver, car il pleut des cordes."
  },
  {
    "id": 491,
    "type": "dark",
    "joke": "Quel est le rapport entre l'humour noir et l'eau ?",
    "answer": "Tout le monde n'en a pas !"
  },
  {
    "id": 492,
    "type": "beauf",
    "joke": "Tu connais l'homme qui à 5 pénis ?",
    "answer": "Apparemment son slip lui va comme un gant"
  },
  {
    "id": 493,
    "type": "global",
    "joke": "Pourquoi certain pigeons ne savent pas nager.",
    "answer": "Parce que les pigeons roucoules."
  },
  {
    "id": 494,
    "type": "beauf",
    "joke": "Une personne appelle la police pour leur dire que deux filles se battaient pour lui. La police lui demande donc quel est le problème.",
    "answer": "Le garçon répond : \"C'est la moche qui gagne !\""
  },
  {
    "id": 495,
    "type": "dev",
    "joke": "Comment un dev se met-il à jour ?",
    "answer": "Il se met à l'apache."
  },
  {
    "id": 496,
    "type": "dev",
    "joke": "Une requête NoSQL entre dans un bar, qu'est ce qu'elle fait ?",
    "answer": "Elle repart, car il n'y a pas de table."
  },
  {
    "id": 497,
    "type": "global",
    "joke": "Pourquoi des poissons n'arrivent pas à tenir leur entreprise ?",
    "answer": "Parce qu'ils coulent."
  },
  {
    "id": 498,
    "type": "dark",
    "joke": "Qu'est ce qu'un noir dans une salle noir",
    "answer": "Deux sales noir."
  },
  {
    "id": 499,
    "type": "dark",
    "joke": "4 arabes sont dans une voiture, la voiture sautes dans l'eau que regrettes tu ?",
    "answer": "Qu'il y en est pas plus."
  },
  {
    "id": 500,
    "type": "dark",
    "joke": "Comment faire rentrer 60 juifs dans une voiture ? ",
    "answer": "2 à l'avant 3 à l'arrière et le reste dans le cendrier."
  },
  {
    "id": 501,
    "type": "global",
    "joke": "Que fait une biscotte tous les soir ?",
    "answer": "Elle va en biscotheque."
  },
  {
    "id": 502,
    "type": "global",
    "joke": "Que mettent les souris pour aller danser ? ",
    "answer": "Elles mettent du masque à rat."
  },
  {
    "id": 503,
    "type": "global",
    "joke": "\"J'apprends mes devoirs\", c'est à quel temps, Toto ?",
    "answer": "Du temps perdu Madame."
  },
  {
    "id": 504,
    "type": "dark",
    "joke": "Des bombardements se succèdent. Où est allé le petit garçon qui se trouvait sur les lieux ?",
    "answer": "Partout"
  },
  {
    "id": 505,
    "type": "beauf",
    "joke": "Tu connais l'histoire du castré décapité ?",
    "answer": "C'est une histoire sans queue ni tête !"
  },
  {
    "id": 506,
    "type": "global",
    "joke": "Quel est le sport le plus silencieux ?",
    "answer": "Le parachute"
  },
  {
    "id": 507,
    "type": "dark",
    "joke": "Les maisons de retraite c'est comme Koh-Lanta",
    "answer": "À la fin il en restera qu'un"
  },
  {
    "id": 508,
    "type": "beauf",
    "joke": "Pourquoi le jeu Among US est-il autant joué par les filles ?",
    "answer": "Parce qu'elles n'ont pas à se battre pour avoir le droit de vote."
  },
  {
    "id": 509,
    "type": "limit",
    "joke": "Comment s'appelle le cul de la Schtroumpfette ?",
    "answer": "Le blu-ray."
  },
  {
    "id": 510,
    "type": "beauf",
    "joke": "Quel est le point commun entre un Gynécologue et un Pizzaiolo ?",
    "answer": "Ils peuvent tous les deux sentir ce qu'ils font, mais pas la bouffer !"
  },
  {
    "id": 511,
    "type": "dark",
    "joke": "Quelle est la difference entre une Geox et George Floyd ?",
    "answer": "La Geox respire."
  },
  {
    "id": 512,
    "type": "dark",
    "joke": "Pourquoi un Européen et un Asiatique ne peuvent pas cuisiner ensemble ?",
    "answer": "Parce que il y a toujours écrit de séparer les blancs et les jaunes."
  },
  {
    "id": 513,
    "type": "dark",
    "joke": "Que dit Marine LePen au Capitaine du Bateau sur lequel elle navigue ?",
    "answer": "La meilleure méthoque c'est de naviguer à contre Coran !"
  },
  {
    "id": 514,
    "type": "dark",
    "joke": "Un arabe s'embrouille avec un Francais. Ce dernier lui dit \"Occupe toi de tes affaires !\".",
    "answer": "Le Français repond alors \"Bah rend les moi !\"."
  },
  {
    "id": 515,
    "type": "limit",
    "joke": "Pourquoi un aveugle tutoie ?",
    "answer": "Parce qu'il ne vous vois pas."
  },
  {
    "id": 516,
    "type": "dark",
    "joke": "Pourquoi les pédophiles adorent Halloween ?",
    "answer": "Parce que c'est livraison à domicile ce jour-là."
  },
  {
    "id": 517,
    "type": "dark",
    "joke": "Devinez qu'elle est la différence entre ma femme et mon cancer.",
    "answer": "Mon cancer, je ne l'ai toujours pas battu."
  },
  {
    "id": 518,
    "type": "dark",
    "joke": "Les blagues sur Georges Floyd sont...",
    "answer": "...à couper le souffle."
  },
  {
    "id": 519,
    "type": "global",
    "joke": "Si 1000 vaches ont le covid",
    "answer": "Peut-on dire qu'il y a Milka ?"
  },
  {
    "id": 520,
    "type": "beauf",
    "joke": "Quel president bande 2 fois le matin ?",
    "answer": "Charles de Gaulle."
  },
  {
    "id": 521,
    "type": "dark",
    "joke": "Le ricard, c'est comme un tsunami",
    "answer": "Plus y a d'eau, moins y a de jaune."
  },
  {
    "id": 522,
    "type": "beauf",
    "joke": "Melon et Melèche mangent une glace",
    "answer": "Melon prend le cornet et Melèche les boules."
  },
  {
    "id": 523,
    "type": "beauf",
    "joke": "Pourquoi les suppositoires sont-ils toujours fatigués ?",
    "answer": "Parce qu'ils ont la tête dans le cul."
  },
  {
    "id": 524,
    "type": "global",
    "joke": "Avant j'étais schizophrène...",
    "answer": "Maintenant, nous allons mieux !"
  },
  {
    "id": 525,
    "type": "limit",
    "joke": "Qu'est-ce qui rentre dur et sec et qui ressort mou et mouillé ?",
    "answer": "Un chewing-gum."
  },
  {
    "id": 526,
    "type": "dark",
    "joke": "Pourquoi les poulets ont des ailes alors qu'ils ne volent pas ?",
    "answer": "Et pourquoi les arabes n'ont pas d'ailes alors qu'ils volent ?"
  },
  {
    "id": 527,
    "type": "dark",
    "joke": "J'aimerais mourir comme mon grand-père : dans son sommeil",
    "answer": "Pas en hurlant comme tous les passagers du bus qu'il conduisait."
  },
  {
    "id": 528,
    "type": "global",
    "joke": "Qu'est ce qu'un oiseau migrateur ?",
    "answer": "Un oiseau qui se gratte que d'un côté."
  },
  {
    "id": 529,
    "type": "global",
    "joke": "Quel est le comble pour un sous-marin ?",
    "answer": "Une journée porte ouverte."
  },
  {
    "id": 530,
    "type": "dev",
    "joke": "Pourquoi ceux qui votent Trump ne font pas de programmation ?",
    "answer": "Car une erreur \"403: Forbidden\" arrive vite."
  },
  {
    "id": 531,
    "type": "dark",
    "joke": "Deux arabes sont dans une voiture, qui conduit ?",
    "answer": "La police."
  },
  {
    "id": 532,
    "type": "global",
    "joke": "Pourquoi dit-on que les bretons sont tous frères et sœurs ?",
    "answer": "Parce qu'ils n'ont Quimper."
  },
  {
    "id": 533,
    "type": "global",
    "joke": "Que se passe-t-il quand 2 poissons s'énervent ?",
    "answer": "Le thon monte."
  },
  {
    "id": 534,
    "type": "limit",
    "joke": "Deux putes sont dans un ascenseur, l'une dit \"Tiens sa sens le sperme ?\"",
    "answer": "L'autre répond : Désolé j'ai roté."
  },
  {
    "id": 535,
    "type": "dark",
    "joke": "Quel est le point commun entre une vitre et un soldat ?",
    "answer": "On y voit à travers."
  },
  {
    "id": 536,
    "type": "global",
    "joke": "Qu'est-ce qui est bleu et qui déscent ?",
    "answer": "L'OM dans le classement."
  },
  {
    "id": 537,
    "type": "global",
    "joke": "Qu'est-ce qu'un chat dans un cirque ?",
    "answer": "Un chatpiteau."
  },
  {
    "id": 538,
    "type": "global",
    "joke": "Qui est la mamie la plus forte au monde ?",
    "answer": "Mamitraillette."
  },
  {
    "id": 539,
    "type": "global",
    "joke": "Qu'est ce qui est vert et qui pousse au fond du jardin ?",
    "answer": "Un extraterrestre qui fait caca !"
  },
  {
    "id": 540,
    "type": "dark",
    "joke": "Pourquoi faut-il toujours écouter Jesus ?",
    "answer": "Parce que lui au moins il est fixé."
  },
  {
    "id": 541,
    "type": "dev",
    "joke": "Quel est le réseau social où tout le monde se prend la tête ?",
    "answer": "Discord"
  },
  {
    "id": 542,
    "type": "dark",
    "joke": "Que dit Jean d'Arc sur le bucher ?",
    "answer": "Vous ne m'avez pas crut vous m'avez cuite !"
  },
  {
    "id": 543,
    "type": "dark",
    "joke": "Jean d'Arc est sur le bucher et dit: \"Je veux descendre !\"",
    "answer": "Le peuple lui répond: \"T'inquiète pas, tu vas en avoir !\""
  },
  {
    "id": 544,
    "type": "dark",
    "joke": "Quand est-ce qu'arrive un bœuf chez le bouché ?",
    "answer": "Tard-Tard."
  },
  {
    "id": 545,
    "type": "dark",
    "joke": "Qu'est-ce qu'une étoile filante ? ",
    "answer": "Un juif qui court."
  },
  {
    "id": 546,
    "type": "global",
    "joke": "J'avais une blague sur les Portugais.",
    "answer": "Mais ce n'était pas très constructif."
  },
  {
    "id": 547,
    "type": "dark",
    "joke": "Quel hôtel est le plus étoilé ? ",
    "answer": "Auschwitz"
  },
  {
    "id": 548,
    "type": "limit",
    "joke": "J'avais une blague sur les orphelins.",
    "answer": "Mais j'ai décidé de l'abandonner..."
  },
  {
    "id": 549,
    "type": "global",
    "joke": "L'avortement c'est...",
    "answer": "Du spawnkill !"
  },
  {
    "id": 550,
    "type": "global",
    "joke": "Pourquoi les orphelins aiment les boomerangs ? ",
    "answer": "Parce qu'eux, au moins, ils reviennent."
  },
  {
    "id": 551,
    "type": "global",
    "joke": "Quel est l'iPhone que les orphelins détestent le plus ?",
    "answer": "L'iPhone X, le bouton home a été supprimé."
  },
  {
    "id": 552,
    "type": "global",
    "joke": "Qu'est-ce que 30 noirs et 28 blancs ?",
    "answer": "Un code barre."
  },
  {
    "id": 553,
    "type": "global",
    "joke": " C'est l'histoire d'une carotte qui veut se suicider. Elle n'y arrive pas et dit :",
    "answer": "Oh, zut ! C'est rappé !"
  },
  {
    "id": 554,
    "type": "dark",
    "joke": "Pourquoi les douches ont t'elles 11 petits trous ?",
    "answer": "Car les juifs n'ont que 10 doigts."
  },
  {
    "id": 555,
    "type": "global",
    "joke": "Comment s'appelle la fille de monsieur et madame Orak",
    "answer": "Elle s'appelle Anne Orak."
  },
  {
    "id": 556,
    "type": "global",
    "joke": "Comment s'appelle la fille de monsieur et madame Télavion",
    "answer": "Elle s'appelle Tara Télavion."
  },
  {
    "id": 557,
    "type": "global",
    "joke": "Comment s'appelle le fils de Monsieur et Madame Dipleu ?",
    "answer": "Il s'appelle Homer Dipleu."
  },
  {
    "id": 558,
    "type": "dev",
    "joke": "Que fait un développeur qui a froid ?",
    "answer": "Il C-Sharp."
  },
  {
    "id": 559,
    "type": "global",
    "joke": "Quelle est la monnaie des poissons ?",
    "answer": "Les sous-marins."
  },
  {
    "id": 560,
    "type": "global",
    "joke": "Je pense qu'il faut désinstaller et réinstaller 2020.",
    "answer": "Je pense qu'il y a un virus."
  },
  {
    "id": 561,
    "type": "global",
    "joke": "C'est quoi un chat dans l'espace ?",
    "answer": "Un chatellite."
  },
  {
    "id": 562,
    "type": "global",
    "joke": "Tu sais pourquoi l'iPhone 6 se plie ?",
    "answer": "Parce que l'apple store."
  },
  {
    "id": 563,
    "type": "dev",
    "joke": "Que dit une mère à son fils geek quand le diner est servi ?",
    "answer": "Alt + Tab"
  },
  {
    "id": 564,
    "type": "dev",
    "joke": "Quel est le logiciel qui fait le plus crash Windows ?",
    "answer": "Windows Update"
  },
  {
    "id": 565,
    "type": "dark",
    "joke": "Fais pas ton Kennedy",
    "answer": "Te laisse pas abattre !"
  },
  {
    "id": 566,
    "type": "global",
    "joke": "Les crevettes c'est pas cher.",
    "answer": "Mais les Omar Sy."
  },
  {
    "id": 567,
    "type": "global",
    "joke": "Quel est le nombre préféré des vampires ?",
    "answer": "109, car sang neuf."
  },
  {
    "id": 568,
    "type": "dev",
    "joke": "Pourquoi les développeurs n'aiment-ils pas 2020 ?",
    "answer": "Car il y a la co vide."
  },
  {
    "id": 569,
    "type": "dev",
    "joke": "Quelle est la déesse du Wi-Fi ?",
    "answer": "La déesse L "
  },
  {
    "id": 570,
    "type": "global",
    "joke": "Qu'obtient-on lorsqu'un chou se fait mal et que son sang sèche ?",
    "answer": "Une choucroute !"
  },
  {
    "id": 571,
    "type": "beauf",
    "joke": "Que disent deux fesses dans une pirogue ?",
    "answer": "Dis donc, ça commence à ramer du cul là non ?"
  },
  {
    "id": 572,
    "type": "global",
    "joke": "Un dromadaire ne travaille pas !",
    "answer": "Il bosse !"
  },
  {
    "id": 573,
    "type": "dark",
    "joke": "Pourquoi est-ce difficile de rompre avec une copine Japonaise ?",
    "answer": "Tu dois larguer deux bombes avant qu'elle comprenne."
  },
  {
    "id": 574,
    "type": "limit",
    "joke": "Maman, maman pourquoi tu gémis ?",
    "answer": "Tais toi et lèche !"
  },
  {
    "id": 575,
    "type": "dark",
    "joke": "Quel est le point commun entre un enfant africain et une fleur ?",
    "answer": "Ils ont besoin d'eau pendant une semaine et après ils meurent."
  },
  {
    "id": 576,
    "type": "beauf",
    "joke": "Quelle est l'activité préférée d'un électricien ?",
    "answer": "Branler un poteau pour voir s'il a du jus."
  },
  {
    "id": 577,
    "type": "limit",
    "joke": "À quoi reconnaît-on le slip de Dark Vador ?",
    "answer": "À son côté obscur."
  },
  {
    "id": 578,
    "type": "global",
    "joke": "C'est l'histoire du client qui achète un tableau au peintre.",
    "answer": "Le peintre lui dit \" cette affaire, j'y ai consacré dix ans de ma vie ! 2 jours pour la peindre et le reste pour la vendre ! \""
  },
  {
    "id": 579,
    "type": "beauf",
    "joke": "Pourquoi les femmes se maquillent et se parfument ?",
    "answer": "Parce qu'elles sont moches et qu'elles puent."
  },
  {
    "id": 580,
    "type": "beauf",
    "joke": "Quelle est la différence entre les bières et les chasseurs ?",
    "answer": "Les bières, on arrive à en faire sans alcool."
  },
  {
    "id": 581,
    "type": "global",
    "joke": "Qu'est-ce qui à 2 branches mais pas de feuilles ?",
    "answer": "Des lunettes."
  },
  {
    "id": 582,
    "type": "limit",
    "joke": "Le sexe c'est l'inverse des maths.",
    "answer": "Plus c'est dur et mieux ça rentre."
  },
  {
    "id": 583,
    "type": "limit",
    "joke": "Quel est le point commun entre les maths et le sexe ?",
    "answer": "Plus il y a d'inconnues, plus c'est chaud !"
  },
  {
    "id": 584,
    "type": "dark",
    "joke": "Quelle est la différence entre un juif et une patate ?",
    "answer": "La patate ne crie pas quand on la brûle."
  },
  {
    "id": 585,
    "type": "dark",
    "joke": "Qu'est-ce qu'un grain de riz dans un lavabo ?",
    "answer": "Le vomi d'un Somalien"
  },
  {
    "id": 586,
    "type": "dark",
    "joke": "Qu'est-ce qu'un enfant de chœur encore puceau ?",
    "answer": "Un enfant qui court plus vite que le prêtre."
  },
  {
    "id": 587,
    "type": "global",
    "joke": "À quel moment l'acné devient-elle critique ?",
    "answer": "Quand les aveugles commencent à lire sur ton visage."
  },
  {
    "id": 588,
    "type": "dark",
    "joke": "Quelle est la différence à connaître entre E.T. l'extra-terrestre et un arabe ?",
    "answer": "E.T. lui, a compris qu'il fallait rentrer à la maison !"
  },
  {
    "id": 589,
    "type": "dark",
    "joke": "Que fais-tu quand tu vois un arabe sur un scooter ?",
    "answer": "Tu le poursuis car c'est probablement le tiens."
  },
  {
    "id": 590,
    "type": "dark",
    "joke": "Papa ! Pourquoi mamie court en zigzag ?",
    "answer": "Ta gueule p'tit con, et passe-moi les cartouches !"
  },
  {
    "id": 591,
    "type": "global",
    "joke": "Comment appelle t'on les chiens saucisses en chine ?",
    "answer": "Des hots-dogs."
  },
  {
    "id": 592,
    "type": "dark",
    "joke": "Quel est le comble de Johnny Hallyday ?",
    "answer": "Il va toujours vendre décédé."
  },
  {
    "id": 593,
    "type": "dark",
    "joke": "C'est un petit garçon qui dit à sa grand-mère :",
    "answer": "Mamie ? Tu ne trouves pas que ça sent mauvais ici ? On dirait une odeur de cadavre ! Heu mamie ? Tu m'entends mamie ?"
  },
  {
    "id": 594,
    "type": "dark",
    "joke": "Comment fait-on descendre sa belle-mère d'un arbre ?",
    "answer": "En coupant la corde."
  },
  {
    "id": 595,
    "type": "dark",
    "joke": "Une petite fille se plaint auprès de sa mère: Maman ! Mamie m'a mordue !",
    "answer": "- C'est bien fait ! Je t'avais pourtant prévenue de ne pas t'approcher de sa cage !"
  },
  {
    "id": 596,
    "type": "dark",
    "joke": "Qu'est-ce qui est le plus compliqué pour un policier juif noir et gay ?",
    "answer": "La discrimination."
  },
  {
    "id": 597,
    "type": "limit",
    "joke": "Dans le métro, une femme sent qu'un homme lui met la main sur la cuisse. Elle se retourne et lui dit : - Vous ne pourriez pas mettre votre main ailleurs ?",
    "answer": "- J'y ai pensé, mais je n'osais pas..."
  },
  {
    "id": 598,
    "type": "dark",
    "joke": "- Maman, je suis juif ou arabe ? - Je suis Algérienne et ton père est juif, donc les deux, pourquoi ?",
    "answer": "Il y a un scooter là-bas, et j'hésite entre le voler ou le vendre."
  },
  {
    "id": 599,
    "type": "dark",
    "joke": "Hier, j'ai vu quatre hommes cagoulés agresser mon ex, je me suis demandé si je devais aider.",
    "answer": "Mais je me suis dit qu'ils étaient assez à quatre."
  },
  {
    "id": 600,
    "type": "dark",
    "joke": "Le jour de sa mort, Kennedy s'est dit qu'il était bon de sortir en voiture.",
    "answer": "Car ça permet de se vider la tête."
  },
  {
    "id": 601,
    "type": "dark",
    "joke": "Qu'est-ce qui est passé par la tête de John Fitzgerald Kennedy le 22 novembre 1963 ?",
    "answer": "Une balle de sniper !"
  },
  {
    "id": 602,
    "type": "dark",
    "joke": "Je me rappellerai toujours des derniers mots de mon grand-père...",
    "answer": "Arrête de bouger l'échelle !"
  },
  {
    "id": 603,
    "type": "dark",
    "joke": "Qui a inventé le triathlon ?",
    "answer": "Les Arabes, ils vont à la piscine à pied et reviennent en vélo."
  },
  {
    "id": 604,
    "type": "beauf",
    "joke": "En Normandie, quand il y a de la moule",
    "answer": "On a la frite."
  },
  {
    "id": 605,
    "type": "global",
    "joke": "Quel est le gâteau préféré de Brigitte Macron ?",
    "answer": "Le petit écolier."
  },
  {
    "id": 606,
    "type": "global",
    "joke": "Quel est le fromage préféré d'Emmanuel Macron ?",
    "answer": "Le président"
  },
  {
    "id": 607,
    "type": "global",
    "joke": "Que dit une vache lors d'un braquage?",
    "answer": "Que perzonne ne bouze !"
  },
  {
    "id": 608,
    "type": "global",
    "joke": "Quel aliment n'est pas un steack?",
    "answer": "Une pastèque..."
  },
  {
    "id": 609,
    "type": "global",
    "joke": "Pourquoi Mickey Mouse ?",
    "answer": "Parce-que Mario Bros."
  },
  {
    "id": 610,
    "type": "global",
    "joke": "Quel animal peut voir l'avenir ?",
    "answer": "La poule de cristal."
  },
  {
    "id": 611,
    "type": "global",
    "joke": "La corse, c'est comme une orange",
    "answer": "C'est mieux sans l'écorce."
  },
  {
    "id": 612,
    "type": "dark",
    "joke": "Quelle est l'eau la plus gazeuse ?",
    "answer": "L'eau chvitz."
  },
  {
    "id": 613,
    "type": "dark",
    "joke": "Quel est l'endroit le plus peuplé d'Ethiopie ?",
    "answer": "Ça dépend le sens du vent."
  },
  {
    "id": 614,
    "type": "blondes",
    "joke": "Qu'est ce qu'une rousse pas très intelligente",
    "answer": "Une blonde teinté en rousse."
  },
  {
    "id": 615,
    "type": "global",
    "joke": "Quelle est la pile la plus compliqué à vendre ?",
    "answer": "Une pile Duracell."
  },
  {
    "id": 616,
    "type": "dev",
    "joke": "Une notice me disait: Nécessite windows xp ou mieux.",
    "answer": "J'ai donc installer linux."
  },
  {
    "id": 617,
    "type": "global",
    "joke": "À quoi à servi donald trump ?",
    "answer": "À créer des memes."
  },
  {
    "id": 618,
    "type": "global",
    "joke": "Quel est le furur de ronfler ?",
    "answer": "Dormir."
  },
  {
    "id": 619,
    "type": "dark",
    "joke": "Le juge demande à un homme la raison pour laquelle il a plongé toute sa famille dans du métal en fusion.",
    "answer": "Ma mère m'a toujours dit qu'il fallait que je fonde une famille."
  },
  {
    "id": 620,
    "type": "global",
    "joke": "Un homme dans la rue m'a demandé si j'avais une pièce pour manger.",
    "answer": "Je lui ai répondu que oui et que ça s'appelait une salle à manger."
  },
  {
    "id": 621,
    "type": "dark",
    "joke": "Le point commun entre une naissance et une biscotte ?",
    "answer": "Quand c'est noir, c'est raté !"
  },
  {
    "id": 622,
    "type": "dark",
    "joke": "Vous connaissez la blague avec les noirs qui se font renverser par une voiture ?",
    "answer": "Moi non, mais le début de l'histoire commence bien."
  },
  {
    "id": 623,
    "type": "dark",
    "joke": "D'où vient l'expression dur à cuir ?",
    "answer": "De la seconde guerre mondiale, pour parler des juifs rebels."
  },
  {
    "id": 624,
    "type": "dark",
    "joke": "Pour quelle raison les retraités adorent les bains de boues ?",
    "answer": "Car ils s'habituent au goût de la terre."
  },
  {
    "id": 625,
    "type": "dark",
    "joke": "Quel est le point commun entre les noirs et la crème ?",
    "answer": "C'est meilleur quand c'est fouetté !"
  },
  {
    "id": 626,
    "type": "global",
    "joke": "C'est quoi un roux sur un vélo ?",
    "answer": "Un tricycle."
  },
  {
    "id": 627,
    "type": "dark",
    "joke": "Quelle est la différence entre une part de pizza et une prostituée ?",
    "answer": "La pizza, tu as le choix d'avoir des champignons."
  },
  {
    "id": 628,
    "type": "dark",
    "joke": "Que dit un oiseau lorsqu'il se met à survoler Auschwitz ?",
    "answer": "Cuit, cuit, cuit..."
  },
  {
    "id": 629,
    "type": "dark",
    "joke": "Qu'est-ce qu'une piscine remplie d'handicapés ?",
    "answer": "Une soupe aux légumes."
  },
  {
    "id": 630,
    "type": "dark",
    "joke": "Papa c'est vrai que tu ne m'aimes pas ?",
    "answer": "Mais non fiston, tiens prends ton ballon et vas jouer sur l'autoroute !"
  },
  {
    "id": 631,
    "type": "dark",
    "joke": "Guillaume enlève tes doigts du nez de grand-père ! Guillaume, laisse grand-père tranquille !",
    "answer": "Guillaume, dernier avertissement, arrête ou je referme le cercueil."
  },
  {
    "id": 632,
    "type": "global",
    "joke": "Pourquoi les parachutistes sont-il célibataires ?",
    "answer": "Parce qu'ils se font larguer !"
  },
  {
    "id": 633,
    "type": "dark",
    "joke": "Qu'est-ce qu'une tranche de jambon sur un vélo ?",
    "answer": "Un anti-vol."
  },
  {
    "id": 634,
    "type": "global",
    "joke": "La connerie se cultive.",
    "answer": "J'en connais plein qui ont la main verte."
  },
  {
    "id": 635,
    "type": "global",
    "joke": "J'ai vu un hibou se blesser une patte.",
    "answer": "Maintenant hibouette."
  },
  {
    "id": 636,
    "type": "limit",
    "joke": "Tu veux connaître mon coin à champignons ?",
    "answer": "C'est Tinder !"
  },
  {
    "id": 637,
    "type": "dev",
    "joke": "Que fait un développeur quand il est triste ?",
    "answer": "Il se console."
  },
  {
    "id": 638,
    "type": "limit",
    "joke": "Sais-tu pourquoi je ne regarde jamais de porno ?",
    "answer": "Parce que je suis de l'autre côté de la caméra."
  },
  {
    "id": 639,
    "type": "limit",
    "joke": "Pourquoi la moustache de Hitler était si populaire pendant la Seconde Guerre mondiale ?",
    "answer": "Car elle a fait Führer."
  },
  {
    "id": 640,
    "type": "beauf",
    "joke": "Proverbe africain : Quand moustique se poser sur testicules.",
    "answer": "Toi comprendre que violence pas toujours solution."
  },
  {
    "id": 641,
    "type": "global",
    "joke": "Comment appelle-t-on un duel entre une carotte et un petit pois ?",
    "answer": "Un Bonduelle."
  },
  {
    "id": 642,
    "type": "global",
    "joke": "Quel est le style musical préféré des chimistes ?",
    "answer": "Le blouse."
  },
  {
    "id": 643,
    "type": "limit",
    "joke": "Qu'est-ce qu'un spermatozoïde avec une valise ?",
    "answer": "Un représentant de mes couilles."
  },
  {
    "id": 644,
    "type": "dark",
    "joke": "Qu'est-ce qu'un Noir avec un bâton dans l'cul ?",
    "answer": "Une glace Magnum."
  },
  {
    "id": 645,
    "type": "blondes",
    "joke": "C'est quoi une blonde conne ?",
    "answer": "Bah une blonde tout ce qu'il y a de plus normal."
  },
  {
    "id": 646,
    "type": "dark",
    "joke": "Où vont les juifs un lendemain de cuite ?",
    "answer": "Dans le cendrier."
  },
  {
    "id": 647,
    "type": "global",
    "joke": "Je peux tourner sans bouger. Qui suis-je ?",
    "answer": "Le Lait."
  }
]<|MERGE_RESOLUTION|>--- conflicted
+++ resolved
@@ -2299,13 +2299,8 @@
   },
   {
     "id": 384,
-<<<<<<< HEAD
-    "type": "global",
-    "joke": "Qu'est ce qui sépare l'espèce humaine du singe ?",
-=======
     "type": "limit",
     "joke": "Qu’est ce qui sépare l’espèce humaine du singe ?",
->>>>>>> 23c3df6d
     "answer": "La mer Méditerranée."
   },
   {
