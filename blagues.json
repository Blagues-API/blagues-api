--- conflicted
+++ resolved
@@ -421,14 +421,9 @@
     },
     {
         "id": 71,
-<<<<<<< HEAD
         "type": "limit",
         "joke": "Melon et Melèche promènent leurs animaux.",
         "answer": "Melon tient le chien et Melèche la chatte."
-=======
-        "type": "global",
-        "joke": "Comment appelle-t-on un squelette qui parle ?",
-        "answer": "Un os parleur"
     },
     {
         "id": 72,
@@ -483,6 +478,11 @@
         "type": "dark",
         "joke": "Combien y-a-t-il de somaliens en Somalie ?",
         "answer": "Environ 500 grammes"
->>>>>>> 45bbb7e1
-    }
+    },
+    {    
+        "id": 81,
+        "type": "global",
+        "joke": "Comment appelle-t-on un squelette qui parle ?",
+        "answer": "Un os parleur"
+    },
 ]