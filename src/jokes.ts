import { constants as fsConstants, promises as fs } from 'fs';
import { Correction, Joke, Suggestion } from './typings';
import path from 'path';

import { AsyncQueue } from '@sapphire/async-queue';

class JokesLoader {
  public count: number;
  public list: Joke[];

  private loader: AsyncQueue;

  constructor() {
    this.count = 0;
    this.list = [];

    this.loader = new AsyncQueue();

    this.init();
  }

<<<<<<< HEAD
  private async init() {
    const jokesPath = path.join(__dirname, '../blagues.json');
    try {
      await fs.access(jokesPath, fsConstants.R_OK | fsConstants.W_OK);
    } catch (error) {
      console.log('Missing access', error);
      return { success: false, error: `Il semblerait que le fichier de blagues soit inaccessible ou inexistant.` };
    }

    const rawData = await fs.readFile(jokesPath, 'utf-8');
    const jokes = (rawData.length ? JSON.parse(rawData) : []) as Joke[];
    this.list = jokes;
    this.count = jokes.length;
  }

=======
>>>>>>> f565079a
  public async mergeJoke(
    proposal: Correction | Suggestion
  ): Promise<{ success: boolean; joke_id?: number; error?: string }> {
    const jokesPath = path.join(__dirname, '../blagues.json');
<<<<<<< HEAD
    try {
      await fs.access(jokesPath, fsConstants.R_OK | fsConstants.W_OK);
    } catch (error) {
      console.log('Missing access', error);
      return { success: false, error: `Il semblerait que le fichier de blagues soit inaccessible ou inexistant.` };
    }
=======
    const req = await this.checkAccess(jokesPath);

    if (!req.success) return req;
>>>>>>> f565079a

    try {
      await this.loader.wait();

      const rawData = await fs.readFile(jokesPath, 'utf-8');
      const jokes = (rawData.length ? JSON.parse(rawData) : []) as Joke[];

      const index =
        proposal.type === 'CORRECTION'
          ? jokes.findIndex((joke) => joke.id === proposal.suggestion.joke_id!)
          : jokes.length;
      const joke_id = proposal.type === 'CORRECTION' ? proposal.suggestion.joke_id! : jokes[jokes.length - 1].id + 1;
      const joke = {
        id: joke_id,
        type: proposal.joke_type,
        joke: proposal.joke_question,
        answer: proposal.joke_answer
      } as Joke;
      jokes.splice(index, proposal.type === 'CORRECTION' ? 1 : 0, joke);

      this.list = jokes;
      this.count = jokes.length;

      await fs.writeFile(jokesPath, JSON.stringify(jokes, null, 2));

      return { success: true, joke_id };
    } catch (error) {
      console.log('Error:', error);
      return { success: false, error: `Une erreur s'est produite lors de l'ajout de la blague.` };
    } finally {
      this.loader.shift();
    }
  }

  private async init() {
    const jokesPath = path.join(__dirname, '../blagues.json');
    const req = await this.checkAccess(jokesPath);

    if (!req.success) return req;

    const rawData = await fs.readFile(jokesPath, 'utf-8');
    const jokes = (rawData.length ? JSON.parse(rawData) : []) as Joke[];
    this.list = jokes;
    this.count = jokes.length;
  }

  private async checkAccess(path: string) {
    try {
      await fs.access(path, fsConstants.R_OK | fsConstants.W_OK);
      return { success: true };
    } catch (error) {
      console.log('Missing access', error);
      return { success: false, error: `Il semblerait que le fichier de blagues soit inaccessible ou inexistant.` };
    }
  }
}

export default new JokesLoader();<|MERGE_RESOLUTION|>--- conflicted
+++ resolved
@@ -19,40 +19,13 @@
     this.init();
   }
 
-<<<<<<< HEAD
-  private async init() {
-    const jokesPath = path.join(__dirname, '../blagues.json');
-    try {
-      await fs.access(jokesPath, fsConstants.R_OK | fsConstants.W_OK);
-    } catch (error) {
-      console.log('Missing access', error);
-      return { success: false, error: `Il semblerait que le fichier de blagues soit inaccessible ou inexistant.` };
-    }
-
-    const rawData = await fs.readFile(jokesPath, 'utf-8');
-    const jokes = (rawData.length ? JSON.parse(rawData) : []) as Joke[];
-    this.list = jokes;
-    this.count = jokes.length;
-  }
-
-=======
->>>>>>> f565079a
   public async mergeJoke(
     proposal: Correction | Suggestion
   ): Promise<{ success: boolean; joke_id?: number; error?: string }> {
     const jokesPath = path.join(__dirname, '../blagues.json');
-<<<<<<< HEAD
-    try {
-      await fs.access(jokesPath, fsConstants.R_OK | fsConstants.W_OK);
-    } catch (error) {
-      console.log('Missing access', error);
-      return { success: false, error: `Il semblerait que le fichier de blagues soit inaccessible ou inexistant.` };
-    }
-=======
     const req = await this.checkAccess(jokesPath);
 
     if (!req.success) return req;
->>>>>>> f565079a
 
     try {
       await this.loader.wait();
