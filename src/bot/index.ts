--- conflicted
+++ resolved
@@ -7,11 +7,8 @@
   IntentsBitField,
   InteractionType,
   Message,
-<<<<<<< HEAD
   MessageReaction,
-=======
   PartialGuildMember,
->>>>>>> 7ac897be
   PartialMessage,
   PartialMessageReaction,
   Partials,
@@ -31,11 +28,8 @@
   public dispatcher: Dispatcher;
   public stickys: Stickys;
   public reminders: Reminders;
-<<<<<<< HEAD
   public votes: Votes;
-
-=======
->>>>>>> 7ac897be
+  
   constructor() {
     super({
       partials: [Partials.Reaction],
@@ -129,12 +123,9 @@
   registerEvents(): void {
     this.on('interactionCreate', this.onInteractionCreate.bind(this));
     this.on('messageCreate', this.onMessageCreate.bind(this));
-<<<<<<< HEAD
     this.on('messageDelete', this.onMessageDelete.bind(this));
     this.on('messageReactionAdd', this.onMessageReactionAdd.bind(this));
-=======
     this.on('guildMemberUpdate', this.onGuildMemberUpdate.bind(this));
->>>>>>> 7ac897be
   }
 
   refreshStatus() {
