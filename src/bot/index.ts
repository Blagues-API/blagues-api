import {
  ActivityType,
  Client,
  GatewayIntentBits,
  GuildMember,
  GuildTextBasedChannel,
  Interaction,
  InteractionType,
  Message,
  MessageReaction,
  PartialGuildMember,
  PartialMessage,
  PartialMessageReaction,
  Partials,
  PartialUser,
  User
} from 'discord.js';
import Jokes from '../jokes';
import prisma from '../prisma';
import { correctionsChannelId, suggestionsChannelId, guildId, godfatherRoleId } from './constants';
import { updateGodfatherEmoji } from './modules/godfathers';
import Dispatcher from './lib/dispatcher';
import Reminders from './modules/reminders';
import Stickys from './modules/stickys';
import Votes from './modules/votes';

export default class Bot extends Client {
  public dispatcher: Dispatcher;
  public stickys: Stickys;
  public reminders: Reminders;
  public votes: Votes;

  constructor() {
    super({
      partials: [Partials.Reaction],
      intents:
<<<<<<< HEAD
        IntentsBitField.Flags.Guilds |
        IntentsBitField.Flags.GuildMembers |
        IntentsBitField.Flags.GuildMessages |
        IntentsBitField.Flags.MessageContent |
        IntentsBitField.Flags.GuildMessageReactions
=======
        GatewayIntentBits.Guilds |
        GatewayIntentBits.GuildMembers |
        GatewayIntentBits.GuildMessages |
        GatewayIntentBits.MessageContent
>>>>>>> 38f55e9d
    });

    this.dispatcher = new Dispatcher(this);
    this.stickys = new Stickys(this);
    this.reminders = new Reminders(this);
    this.votes = new Votes(this);

    this.once('ready', this.onReady.bind(this));
  }

  get available(): boolean {
    return !!this.readyAt;
  }

  async onReady(): Promise<void> {
    console.log(`${this.user!.tag} connecté !`);

    await this.dispatcher.register();
    await this.stickys.reload();

    this.registerEvents();
    this.refreshStatus();
  }

  async onInteractionCreate(interaction: Interaction): Promise<void> {
    if (interaction.type === InteractionType.ApplicationCommand) {
      return this.dispatcher.execute(interaction);
    } else if (interaction.isButton() && interaction.customId === 'user_reminder') {
      return this.reminders.pendingUserReminders(interaction);
    }
  }

  async onMessageCreate(message: Message | PartialMessage): Promise<void> {
    if (!message.inGuild()) return;
    this.stickys.run(message);
  }

  async onMessageDelete(message: Message | PartialMessage): Promise<void> {
    if (!message.inGuild()) return;
    if (message.author && message.author.id !== this.user!.id) return;
    if (![correctionsChannelId, suggestionsChannelId].includes(message.channelId)) return;
    if (!message.embeds[0]?.author) return;

    const proposal = await prisma.proposal.findUnique({
      where: { message_id: message.id },
      include: {
        corrections: suggestionsChannelId === message.channelId
      }
    });

    if (!proposal) return;

    await prisma.proposal.delete({
      where: {
        id: proposal.id
      }
    });

    if (proposal.corrections?.length) {
      const correctionsChannel = message.guild.channels.resolve(correctionsChannelId) as GuildTextBasedChannel;
      for (const correction of proposal.corrections) {
        try {
          const fetchedMessage = await correctionsChannel.messages.fetch(correction.message_id!);
          if (fetchedMessage.deletable) await fetchedMessage.delete();
        } catch {
          continue;
        }
      }
    }
  }

  async onMessageReactionAdd(reaction: MessageReaction | PartialMessageReaction, user: User | PartialUser) {
    return this.votes.run(reaction, user);
  }

  async onGuildMemberUpdate(oldMember: GuildMember | PartialGuildMember, newMember: GuildMember) {
    if (newMember.guild.id !== guildId) return;
    if ((oldMember.avatar ?? oldMember.user.avatar) === (newMember.avatar ?? newMember.user.avatar)) return;
    if (!newMember.roles.cache.has(godfatherRoleId)) return;
    await updateGodfatherEmoji(newMember);
  }

  registerEvents(): void {
    this.on('interactionCreate', this.onInteractionCreate.bind(this));
    this.on('messageCreate', this.onMessageCreate.bind(this));
    this.on('messageDelete', this.onMessageDelete.bind(this));
    this.on('messageReactionAdd', this.onMessageReactionAdd.bind(this));
    this.on('guildMemberUpdate', this.onGuildMemberUpdate.bind(this));
  }

  refreshStatus() {
    this.user!.setActivity(`les ${Jokes.count} blagues`, {
      type: ActivityType.Watching
    });
  }

  async start(): Promise<void> {
    if (process.env.bot_service !== 'true') {
      return console.log('Bot service désactivé');
    }
    if (!process.env.BOT_TOKEN) {
      return console.log("Bot non lancé car aucun token n'a été défini");
    }

    await this.login(process.env.BOT_TOKEN);
  }
}

declare module 'discord.js' {
  interface Client {
    dispatcher: Dispatcher;
    stickys: Stickys;
    refreshStatus(): void;
  }
}<|MERGE_RESOLUTION|>--- conflicted
+++ resolved
@@ -34,18 +34,11 @@
     super({
       partials: [Partials.Reaction],
       intents:
-<<<<<<< HEAD
-        IntentsBitField.Flags.Guilds |
-        IntentsBitField.Flags.GuildMembers |
-        IntentsBitField.Flags.GuildMessages |
-        IntentsBitField.Flags.MessageContent |
-        IntentsBitField.Flags.GuildMessageReactions
-=======
         GatewayIntentBits.Guilds |
         GatewayIntentBits.GuildMembers |
         GatewayIntentBits.GuildMessages |
-        GatewayIntentBits.MessageContent
->>>>>>> 38f55e9d
+        GatewayIntentBits.MessageContent |
+        GatewayIntentBits.GuildMessageReactions
     });
 
     this.dispatcher = new Dispatcher(this);
