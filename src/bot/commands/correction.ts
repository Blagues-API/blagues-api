import { stripIndents } from 'common-tags';
import {
  ApplicationCommandOptionType,
  ApplicationCommandType,
  ButtonInteraction,
  ButtonStyle,
  ChatInputCommandInteraction,
  ComponentType,
  Message,
  TextChannel
} from 'discord.js';
import prisma from '../../prisma';
import { Category, JokeTypesDescriptions, CategoriesRefs, UnsignedJokeKey, UnsignedJoke } from '../../typings';
import {
  Colors,
  commandsChannelId,
  correctionsChannelId,
  dataSplitRegex,
  downReactionIdentifier,
  suggestionsChannelId,
  upReactionIdentifier
} from '../constants';
import Command from '../lib/command';
import clone from 'lodash/clone';
import { ProposalType } from '@prisma/client';
import {
  messageInfo,
  interactionInfo,
  interactionProblem,
  interactionValidate,
  isEmbedable,
  showNegativeDiffs,
  showPositiveDiffs,
  info,
  messageProblem,
  tDelete,
<<<<<<< HEAD
=======
  info,
  interactionWaiter
>>>>>>> 0f44cf27
} from '../utils';
import { jokeById, jokeByQuestion } from '../../controllers';

enum IdType {
  MESSAGE_ID,
  JOKE_ID,
  MESSAGE_QUESTION
}

export interface JokeCorrectionPayload extends UnsignedJoke {
  id?: number;
  correction_type: ProposalType;
  suggestion: UnsignedJoke & {
    message_id: string | null;
    proposal_id: number;
  };
}

export default class CorrectionCommand extends Command {
  constructor() {
    super({
      name: 'correction',
      description: 'Proposer une modification de blague',
      type: ApplicationCommandType.ChatInput,
      options: [
        {
          type: ApplicationCommandOptionType.String,
          name: 'recherche',
          description: 'ID ou question de la blague ou ID du message',
          required: true
        }
      ]
    });
  }
  async run(interaction: ChatInputCommandInteraction<'cached'>) {
    const query = interaction.options.getString('recherche', true);

    if (interaction.channelId !== commandsChannelId) {
      return interaction.reply(
        interactionInfo(`Préférez utiliser les commandes dans le salon <#${commandsChannelId}>.`)
      );
    }

    const joke = await this.resolveJoke(interaction, query);
    if (!joke) return;

    const newJoke = await this.requestChanges(interaction, clone(joke));
    if (!newJoke) return;

    await this.editJoke(interaction, joke, newJoke);
  }

  async resolveJoke(
    interaction: ChatInputCommandInteraction<'cached'>,
    query: string
  ): Promise<JokeCorrectionPayload | null> {
    const joke = await this.findJoke(interaction, query);
    if (joke) return joke;

    const question = await interaction.reply({
      embeds: [
        {
          title: 'Quelle blague voulez-vous corriger ?',
          description:
            "Il faut tout d'abord identifier la blague. Pour cela, il faut l'identifiant de la blague, l'identifiant du message la proposant ou la question de celle-ci.",
          color: Colors.PRIMARY
        }
      ],
      fetchReply: true
    });

    return new Promise((resolve) => {
      const collector = question.channel.createMessageCollector({
        filter: (m: Message) => m.author.id === interaction.user.id,
        idle: 60_000
      });
      collector.on('collect', async (msg: Message) => {
        if (msg.deletable) await msg.delete();
        const joke = await this.findJoke(interaction, msg.content);

        if (joke) {
          collector.stop();
          return resolve(joke);
        }
      });
      collector.once('end', async (_collected, reason: string) => {
        if (reason === 'idle') {
          await interaction.editReply({
            embeds: [question.embeds[0], info('Les 60 secondes se sont écoulées.')]
          });
          return resolve(null);
        }
      });
    });
  }

  async requestChanges(
    commandInteraction: ChatInputCommandInteraction<'cached'>,
    joke: JokeCorrectionPayload,
    changes = false
  ): Promise<JokeCorrectionPayload | null> {
    const embed = {
      title: `Quels${changes ? ' autres' : ''} changements voulez-vous faire ?`,
      description: stripIndents`
        > **Type:** ${CategoriesRefs[joke.type]}
        > **Question:** ${joke.joke}
        > **Réponse:** ${joke.answer}
      `,
      color: Colors.PRIMARY
    };
    const question = (await commandInteraction[commandInteraction.replied ? 'editReply' : 'reply']({
      embeds: [embed],
      components: [
        {
          type: ComponentType.ActionRow,
          components: [
            {
              label: 'Type',
              customId: 'type',
              type: ComponentType.Button,
              style: ButtonStyle.Primary
            },
            {
              label: 'Question',
              customId: 'question',
              type: ComponentType.Button,
              style: ButtonStyle.Primary
            },
            {
              label: 'Réponse',
              customId: 'answer',
              type: ComponentType.Button,
              style: ButtonStyle.Primary
            },
            {
              label: 'Valider',
              customId: 'confirm',
              type: ComponentType.Button,
              style: ButtonStyle.Success
            },
            {
              label: 'Annuler',
              customId: 'cancel',
              type: ComponentType.Button,
              style: ButtonStyle.Secondary
            }
          ]
        }
      ],
      fetchReply: true
    })) as Message<true>;

    const buttonInteraction = await interactionWaiter({
      component_type: ComponentType.Button,
      message: question,
      user: commandInteraction.user,
      idle: 120_000
    });

    if (!buttonInteraction) {
      await commandInteraction.editReply(interactionInfo('Les 2 minutes se sont écoulées.'));
      return null;
    }

    switch (buttonInteraction.customId) {
      case 'type': {
        const response = await this.requestTypeChange(buttonInteraction, commandInteraction, joke);
        if (!response) return null;

        return this.requestChanges(commandInteraction, joke, true);
      }

      case 'question': {
        const response = await this.requestTextChange(
          buttonInteraction,
          commandInteraction,
          joke,
          'question',
          joke.joke
        );
        if (!response) return null;

        return this.requestChanges(commandInteraction, response, true);
      }
      case 'answer': {
        const response = await this.requestTextChange(
          buttonInteraction,
          commandInteraction,
          joke,
          'réponse',
          joke.answer
        );
        if (!response) return null;

        return this.requestChanges(commandInteraction, response, true);
      }
      case 'confirm':
        return joke;
      default:
        await commandInteraction.deleteReply();
        return null;
    }
  }

  async requestTextChange(
    buttonInteraction: ButtonInteraction<'cached'>,
    commandInteraction: ChatInputCommandInteraction,
    joke: JokeCorrectionPayload,
    textReplyContent: string,
    oldValue: string
  ): Promise<JokeCorrectionPayload | null> {
    const baseEmbed = buttonInteraction.message.embeds[0].toJSON();
    await buttonInteraction.update({
      embeds: [
        baseEmbed,
        {
          color: Colors.PRIMARY,
          title: `Par quelle ${textReplyContent} voulez-vous changer la ${textReplyContent} actuelle ?`,
          description: `\`\`\`${oldValue}\`\`\``
        }
      ],
      components: []
    });

    return new Promise((resolve) => {
      const collector = commandInteraction.channel!.createMessageCollector({
        filter: (m: Message) => m.author.id === commandInteraction.user.id,
        idle: 60_000
      });
      collector.on('collect', async (msg: Message) => {
        if (msg.deletable) await msg.delete();

        if (msg.content.length > 130) {
          commandInteraction
            .channel!.send(
              interactionProblem(`La ${textReplyContent} d'une blague ne peut pas dépasser 130 caractères.`)
            )
            .then(tDelete(5_000));
        } else {
          joke[textReplyContent === 'question' ? 'joke' : 'answer'] = msg.content.replace(/\n/g, ' ');
          collector.stop();
          return resolve(joke);
        }
      });
      collector.once('end', async (_collected, reason: string) => {
        if (reason === 'idle') {
          await commandInteraction.editReply(interactionInfo('Les 60 secondes se sont écoulées.'));
          return resolve(null);
        }
      });
    });
  }

  async requestTypeChange(
    buttonInteraction: ButtonInteraction<'cached'>,
    commandInteraction: ChatInputCommandInteraction<'cached'>,
    joke: JokeCorrectionPayload
  ): Promise<JokeCorrectionPayload | null> {
    const baseEmbed = buttonInteraction.message.embeds[0].toJSON();
    const questionMessage = (await buttonInteraction.update({
      embeds: [
        baseEmbed,
        {
          color: Colors.PRIMARY,
          title: `Par quel type de blague voulez-vous changer le type actuel ?`
        }
      ],
      components: [
        {
          type: ComponentType.ActionRow,
          components: [
            {
              type: ComponentType.SelectMenu,
              customId: 'type',
              placeholder: 'Nouveau type de blague',
              options: Object.entries(CategoriesRefs).map(([key, name]) => ({
                label: name,
                value: key,
                description: JokeTypesDescriptions[key as Category]
              })),
              maxValues: 1,
              minValues: 1
            }
          ]
        }
      ],
      fetchReply: true
    })) as Message<true>;

    const response = await interactionWaiter({
      component_type: ComponentType.SelectMenu,
      message: questionMessage,
      user: commandInteraction.user
    });

    if (!response) {
      questionMessage.edit(messageInfo('Les 60 secondes se sont écoulées.'));
      return null;
    }

    joke.type = response.values[0] as Category;

    await response.deferUpdate();

    return joke;
  }

  async editJoke(
    commandInteraction: ChatInputCommandInteraction<'cached'>,
    oldJoke: JokeCorrectionPayload,
    newJoke: JokeCorrectionPayload
  ) {
    if (!(['type', 'joke', 'answer'] as UnsignedJokeKey[]).some((key) => newJoke[key] !== oldJoke[key])) {
      await commandInteraction.editReply(interactionProblem("Aucun élément n'a été modifié"));
      return;
    }

    const correctionsChannel: TextChannel = commandInteraction.client.channels.cache.get(
      correctionsChannelId
    ) as TextChannel;
    if (!isEmbedable(correctionsChannel)) {
      return commandInteraction.reply(
        interactionProblem(
          `Je n'ai pas la permission d'envoyer la correction dans le salon ${correctionsChannel}.`,
          false
        )
      );
    }

    const message = await correctionsChannel.send({
      embeds: [
        {
          author: {
            name: commandInteraction.user.username,
            icon_url: commandInteraction.user.displayAvatarURL({
              size: 32
            })
          },
          fields: [
            {
              name: 'Blague initiale',
              value: stripIndents`
                > **Type**: ${showNegativeDiffs(CategoriesRefs[newJoke.suggestion.type], CategoriesRefs[newJoke.type])}
                > **Blague**: ${showNegativeDiffs(newJoke.suggestion.joke, newJoke.joke)}
                > **Réponse**: ${showNegativeDiffs(newJoke.suggestion.answer, newJoke.answer)}
              `
            },
            {
              name: 'Blague corrigée',
              value: stripIndents`
                > **Type**: ${showPositiveDiffs(CategoriesRefs[newJoke.suggestion.type], CategoriesRefs[newJoke.type])}
                > **Blague**: ${showPositiveDiffs(newJoke.suggestion.joke, newJoke.joke)}
                > **Réponse**: ${showPositiveDiffs(newJoke.suggestion.answer, newJoke.answer)}
              `
            }
          ],
          color: Colors.PROPOSED
        }
      ]
    });

    await prisma.proposal.create({
      data: {
        user_id: commandInteraction.user.id,
        message_id: message.id,
        type: ProposalType[newJoke.correction_type],
        joke_question: newJoke.joke,
        joke_answer: newJoke.answer,
        joke_type: newJoke.type,
        suggestion: {
          connect: {
            id: newJoke.suggestion.proposal_id
          }
        }
      }
    });

    if (newJoke.suggestion.message_id) {
      const suggestionsChannel: TextChannel = commandInteraction.client.channels.cache.get(
        suggestionsChannelId
      ) as TextChannel;
      const suggestionMessage = await suggestionsChannel.messages.fetch(newJoke.suggestion.message_id);

      const embed = suggestionMessage.embeds[0].toJSON();

      const { base, godfathers } = embed.description!.match(dataSplitRegex)!.groups!;

      const correctionText = `⚠️ Une [correction](${message.url}) est en cours.`;
      embed.description = [base, correctionText, godfathers].filter(Boolean).join('\n\n');

      await suggestionMessage.edit({ embeds: [embed] });
    }

    await commandInteraction.editReply(
      interactionValidate(`Votre [proposition de correction](${message.url}) a bien été envoyée !`)
    );

    for (const reaction of [upReactionIdentifier, downReactionIdentifier]) {
      await message.react(reaction).catch(() => null);
    }
  }
  
  async findJoke(
    interaction: ChatInputCommandInteraction<'cached'>,
    query: string
  ): Promise<JokeCorrectionPayload | null> {
    const idType = this.getIdType(query);
    if (idType === IdType.MESSAGE_ID) {
      const proposal = await prisma.proposal.findUnique({
        where: {
          message_id: query
        },
        include: {
          corrections: {
            take: 1,
            orderBy: {
              created_at: 'desc'
            },
            where: {
              merged: false,
              refused: false
            }
          },
          suggestion: {
            include: {
              corrections: {
                take: 1,
                orderBy: {
                  created_at: 'desc'
                },
                where: {
                  merged: false,
                  refused: false
                }
              }
            }
          }
        }
      });
      if (!proposal) {
        interaction.channel
          ?.send(
            messageProblem(
              `Impossible de trouver une blague ou correction liée à cet ID de blague, assurez vous que cet ID provient bien d'un message envoyé par le bot ${interaction.client.user}`
            )
          )
          .then(tDelete(5000));
        return null;
      }
  
      const origin = proposal.type === ProposalType.SUGGESTION ? proposal : proposal.suggestion!;
  
      return {
        id: proposal.joke_id ?? undefined,
        type: (origin.corrections[0]?.joke_type ?? origin.joke_type) as Category,
        joke: (origin.corrections[0]?.joke_question ?? origin.joke_question)!,
        answer: (origin.corrections[0]?.joke_answer ?? origin.joke_answer)!,
        correction_type: origin.merged ? ProposalType.CORRECTION : ProposalType.SUGGESTION_CORRECTION,
        suggestion: {
          message_id: origin.message_id,
          proposal_id: origin.id,
          type: origin.joke_type as Category,
          joke: origin.joke_question!,
          answer: origin.joke_answer!
        }
      };
    }
  
    const joke = idType === IdType.JOKE_ID ? jokeById(Number(query)) : jokeByQuestion(query);
    if (!joke) {
      interaction.channel
        ?.send(
          messageProblem(
            `Impossible de trouver une blague à partir de ${
              idType === IdType.JOKE_ID ? 'cet identifiant' : 'cette question'
            }, veuillez réessayer !`
          )
        )
        .then(tDelete(5000));
      return null;
    }
  
    const proposal = await prisma.proposal.upsert({
      create: {
        joke_id: joke.id,
        joke_type: joke.type,
        joke_question: joke.joke,
        joke_answer: joke.answer,
        type: ProposalType.SUGGESTION,
        merged: true
      },
      include: {
        corrections: {
          take: 1,
          orderBy: {
            created_at: 'desc'
          },
          where: {
            merged: false,
            refused: false
          }
        }
      },
      update: {},
      where: {
        joke_id: joke.id
      }
    });
  
    const correction = proposal.corrections[0];
    return {
      id: proposal.joke_id!,
      type: (correction?.joke_type ?? proposal.joke_type) as Category,
      joke: (correction?.joke_question ?? proposal.joke_question)!,
      answer: (correction?.joke_answer ?? proposal.joke_answer)!,
      correction_type: ProposalType.CORRECTION,
      suggestion: {
        message_id: proposal.message_id,
        proposal_id: proposal.id,
        type: proposal.joke_type as Category,
        joke: proposal.joke_question!,
        answer: proposal.joke_answer!
      }
    };
  }
  
  getIdType(query: string): IdType {
    if (isNaN(Number(query))) {
      return IdType.MESSAGE_QUESTION;
    }
    if (query.length > 6) {
      return IdType.MESSAGE_ID;
    }
    return IdType.JOKE_ID;
  }
  
}<|MERGE_RESOLUTION|>--- conflicted
+++ resolved
@@ -34,11 +34,7 @@
   info,
   messageProblem,
   tDelete,
-<<<<<<< HEAD
-=======
-  info,
   interactionWaiter
->>>>>>> 0f44cf27
 } from '../utils';
 import { jokeById, jokeByQuestion } from '../../controllers';
 
