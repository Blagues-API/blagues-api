import { stripIndents } from 'common-tags';
import {
  ApplicationCommandOptionType,
  ApplicationCommandType,
  ButtonInteraction,
  ButtonStyle,
  ChatInputCommandInteraction,
  ComponentType,
  Interaction,
  Message,
  TextChannel
} from 'discord.js';
import { jokeById, jokeByQuestion } from '../../controllers';
import prisma from '../../prisma';
import { Category, JokeTypesDescriptions, CategoriesRefs, UnsignedJoke, UnsignedJokeKey } from '../../typings';
import {
  Colors,
  commandsChannelId,
  correctionsChannelId,
  dataSplitRegex,
  downReaction,
  suggestionsChannelId,
  upReaction
} from '../constants';
import Command from '../lib/command';
import clone from 'lodash/clone';
import { ProposalType } from '@prisma/client';
import {
  info,
  interactionInfo,
  interactionProblem,
  interactionValidate,
  isEmbedable,
  problem,
  showNegativeDiffs,
  showPositiveDiffs,
  tDelete
} from '../utils';

enum IdType {
  MESSAGE_ID,
  JOKE_ID,
  MESSAGE_QUESTION
}

interface JokeCorrectionPayload extends UnsignedJoke {
  id?: number;
  correction_type: ProposalType;
  suggestion: UnsignedJoke & {
    message_id: string | null;
    proposal_id: number;
  };
}

export default class CorrectionCommand extends Command {
  constructor() {
    super({
      name: 'correction',
      description: 'Proposer une modification de blague',
      type: ApplicationCommandType.ChatInput,
      options: [
        {
          type: ApplicationCommandOptionType.String,
          name: 'recherche',
          description: 'ID ou question de la blague ou ID du message',
          required: true
        }
      ]
    });
  }
  async run(interaction: ChatInputCommandInteraction<'cached'>) {
    const query = interaction.options.getString('recherche', true);

    if (interaction.channelId !== commandsChannelId) {
      return interaction.reply(
        interactionInfo(`Préférez utiliser les commandes dans le salon <#${commandsChannelId}>.`)
      );
    }

    const joke = await this.resolveJoke(interaction, query);
    if (!joke) return;

    const newJoke = await this.requestChanges(interaction, clone(joke));
    if (!newJoke) return;

    await this.editJoke(interaction, joke, newJoke);
  }

  async resolveJoke(interaction: ChatInputCommandInteraction, query: string): Promise<JokeCorrectionPayload | null> {
    const joke = await this.findJoke(interaction, query);
    if (joke) return joke;

    const question = await interaction.reply({
      embeds: [
        {
          title: 'Quelle blague voulez-vous corriger ?',
          description:
            "Il faut tout d'abord identifier la blague. Pour cela, il faut l'identifiant de la blague, l'identifiant du message la proposant ou la question de celle-ci.",
          color: Colors.PRIMARY
        }
      ],
      fetchReply: true
    });

    return new Promise((resolve) => {
      const collector = question.channel.createMessageCollector({
        filter: (m: Message) => m.author.id === interaction.user.id,
        idle: 60_000
      });
      collector.on('collect', async (msg: Message) => {
        if (msg.deletable) await msg.delete().catch(() => null);
        const joke = await this.findJoke(interaction, msg.content);

        if (joke) {
          collector.stop();
          return resolve(joke);
        }
      });
      collector.once('end', async (_collected, reason: string) => {
        if (reason === 'time') {
          await interaction.editReply({
            embeds: [
              question.embeds[0],
              {
                title: '💡 Commande annulée',
                color: Colors.INFO
              }
            ]
          });
          return resolve(null);
        }
      });
    });
  }

  async requestChanges(
    commandInteraction: ChatInputCommandInteraction<'cached'>,
    joke: JokeCorrectionPayload,
    changes = false
  ): Promise<JokeCorrectionPayload | null> {
    const embed = {
      title: `Quels${changes ? ' autres' : ''} changements voulez-vous faire ?`,
      description: stripIndents`
        > **Type:** ${CategoriesRefs[joke.type]}
        > **Question:** ${joke.joke}
        > **Réponse:** ${joke.answer}
      `,
      color: Colors.PRIMARY
    };
    const question = (await commandInteraction[commandInteraction.replied ? 'editReply' : 'reply']({
      embeds: [embed],
      components: [
        {
          type: ComponentType.ActionRow,
          components: [
            {
              label: 'Type',
              customId: 'type',
              type: ComponentType.Button,
              style: ButtonStyle.Primary
            },
            {
              label: 'Question',
              customId: 'question',
              type: ComponentType.Button,
              style: ButtonStyle.Primary
            },
            {
              label: 'Réponse',
              customId: 'answer',
              type: ComponentType.Button,
              style: ButtonStyle.Primary
            },
            {
              label: 'Valider',
              customId: 'confirm',
              type: ComponentType.Button,
              style: ButtonStyle.Success
            },
            {
              label: 'Annuler',
              customId: 'cancel',
              type: ComponentType.Button,
              style: ButtonStyle.Secondary
            }
          ]
        }
      ],
      fetchReply: true
    })) as Message<true>;

    const buttonInteraction = await question
      .awaitMessageComponent({
        filter: (i: Interaction) => i.user.id === commandInteraction.user.id,
        componentType: ComponentType.Button,
        time: 120_000
      })
      .catch(() => null);

    if (!buttonInteraction) {
      await commandInteraction.editReply(interactionInfo('Les 2 minutes de délais sont dépassés.'));
      return null;
    }

    switch (buttonInteraction.customId) {
      case 'type': {
        const response = await this.requestTypeChange(buttonInteraction, commandInteraction, joke);
        if (!response) return null;

        return this.requestChanges(commandInteraction, joke, true);
      }

      case 'question': {
        const response = await this.requestTextChange(
          buttonInteraction,
          commandInteraction,
          joke,
          'question',
          joke.joke
        );
        if (!response) return null;

        return this.requestChanges(commandInteraction, response, true);
      }
      case 'answer': {
        const response = await this.requestTextChange(
          buttonInteraction,
          commandInteraction,
          joke,
          'réponse',
          joke.answer
        );
        if (!response) return null;

        return this.requestChanges(commandInteraction, response, true);
      }
      case 'confirm':
        return joke;
      default:
        await commandInteraction.deleteReply();
        return null;
    }
  }

  getIdType(query: string): IdType {
    if (isNaN(Number(query))) {
      return IdType.MESSAGE_QUESTION;
    }
    if (query.length > 6) {
      return IdType.MESSAGE_ID;
    }
    return IdType.JOKE_ID;
  }

  async findJoke(interaction: ChatInputCommandInteraction, query: string): Promise<JokeCorrectionPayload | null> {
    const idType = this.getIdType(query);
    if (idType === IdType.MESSAGE_ID) {
      const proposal = await prisma.proposal.findUnique({
        where: {
          message_id: query
        },
        include: {
          corrections: {
            take: 1,
            orderBy: {
              created_at: 'desc'
            },
            where: {
              merged: false,
              refused: false
            }
          },
          suggestion: {
            include: {
              corrections: {
                take: 1,
                orderBy: {
                  created_at: 'desc'
                },
                where: {
                  merged: false,
                  refused: false
                }
              }
            }
          }
        }
      });
      if (!proposal) {
        interaction.channel
          ?.send(
            problem(
              `Impossible de trouver une blague ou correction liée à cet ID de blague, assurez vous que cet ID provient bien d\'un message envoyé par le bot ${interaction.client.user}`
            )
          )
          .then(tDelete(10_000));
        return null;
      }

      const origin = proposal.type === ProposalType.SUGGESTION ? proposal : proposal.suggestion!;

      return {
        id: proposal.joke_id ?? undefined,
        type: (origin.corrections[0]?.joke_type ?? origin.joke_type) as Category,
        joke: (origin.corrections[0]?.joke_question ?? origin.joke_question)!,
        answer: (origin.corrections[0]?.joke_answer ?? origin.joke_answer)!,
        correction_type: origin.merged ? ProposalType.CORRECTION : ProposalType.SUGGESTION_CORRECTION,
        suggestion: {
          message_id: origin.message_id,
          proposal_id: origin.id,
          type: origin.joke_type as Category,
          joke: origin.joke_question!,
          answer: origin.joke_answer!
        }
      };
    }

    const joke = idType === IdType.JOKE_ID ? jokeById(Number(query)) : jokeByQuestion(query);
    if (!joke) {
      interaction.channel
        ?.send(
          problem(
            `Impossible de trouver une blague à partir de ${
              idType === IdType.JOKE_ID ? 'cet identifiant' : 'cette question'
            }, veuillez réessayer !`
          )
        )
<<<<<<< HEAD
        .then(tDelete(5000));
=======
        .then(tDelete(10_000));
>>>>>>> 14d22619
      return null;
    }

    const proposal = await prisma.proposal.upsert({
      create: {
        joke_id: joke.id,
        joke_type: joke.type,
        joke_question: joke.joke,
        joke_answer: joke.answer,
        type: ProposalType.SUGGESTION,
        merged: true
      },
      include: {
        corrections: {
          take: 1,
          orderBy: {
            created_at: 'desc'
          },
          where: {
            merged: false,
            refused: false
          }
        }
      },
      update: {},
      where: {
        joke_id: joke.id
      }
    });

    const correction = proposal.corrections[0];
    return {
      id: proposal.joke_id!,
      type: (correction?.joke_type ?? proposal.joke_type) as Category,
      joke: (correction?.joke_question ?? proposal.joke_question)!,
      answer: (correction?.joke_answer ?? proposal.joke_answer)!,
      correction_type: ProposalType.CORRECTION,
      suggestion: {
        message_id: proposal.message_id,
        proposal_id: proposal.id,
        type: proposal.joke_type as Category,
        joke: proposal.joke_question!,
        answer: proposal.joke_answer!
      }
    };
  }

  async requestTextChange(
    buttonInteraction: ButtonInteraction,
    commandInteraction: ChatInputCommandInteraction,
    joke: JokeCorrectionPayload,
    textReplyContent: string,
    oldValue: string
  ): Promise<JokeCorrectionPayload | null> {
    const baseEmbed = buttonInteraction.message.embeds[0].toJSON();
    await buttonInteraction.update({
      embeds: [
        baseEmbed,
        {
          color: Colors.PRIMARY,
          title: `Par quelle ${textReplyContent} voulez-vous changer la ${textReplyContent} actuelle ?`,
          description: `\`\`\`${oldValue}\`\`\``
        }
      ],
      components: []
    });

    const messages = await commandInteraction
      .channel!.awaitMessages({
        filter: (m: Message) => m.author.id === commandInteraction.user.id,
        time: 60_000,
        max: 1
      })
      .catch(() => null);

    // TODO: Vérifier la taille comme pour les suggestions

    const msg = messages?.first();
    if (!msg) {
      await buttonInteraction.editReply(interactionInfo('Les 60 secondes se sont écoulées', false));
      return null;
    }

    if (msg.deletable) await msg.delete();

    joke[textReplyContent === 'question' ? 'joke' : 'answer'] = msg.content.replace(/\n/g, ' ');

    return joke;
  }

  async requestTypeChange(
    buttonInteraction: ButtonInteraction<'cached'>,
    commandInteraction: ChatInputCommandInteraction<'cached'>,
    joke: JokeCorrectionPayload
  ): Promise<JokeCorrectionPayload | null> {
    const baseEmbed = buttonInteraction.message.embeds[0].toJSON();
    const questionMessage = await buttonInteraction.update({
      embeds: [
        baseEmbed,
        {
          color: Colors.PRIMARY,
          title: `Par quel type de blague voulez-vous changer le type actuel ?`
        }
      ],
      components: [
        {
          type: ComponentType.ActionRow,
          components: [
            {
              type: ComponentType.SelectMenu,
              customId: 'type',
              placeholder: 'Nouveau type de blague',
              options: Object.entries(CategoriesRefs).map(([key, name]) => ({
                label: name,
                value: key,
                description: JokeTypesDescriptions[key as Category]
              })),
              maxValues: 1,
              minValues: 1
            }
          ]
        }
      ],
      fetchReply: true
    });

    const response = await questionMessage
      .awaitMessageComponent({
        filter: (i: Interaction) => i.user.id === commandInteraction.user.id,
        componentType: ComponentType.SelectMenu,
        time: 60_000
      })
      .catch(() => null);

    if (!response) {
      questionMessage.edit({
        ...info('Les 60 secondes se sont écoulées'),
        components: []
      });
      return null;
    }

    joke.type = response.values[0] as Category;

    await response.deferUpdate();

    return joke;
  }

  async editJoke(
    commandInteraction: ChatInputCommandInteraction<'cached'>,
    oldJoke: JokeCorrectionPayload,
    newJoke: JokeCorrectionPayload
  ) {
    if (!(['type', 'joke', 'answer'] as UnsignedJokeKey[]).some((key) => newJoke[key] !== oldJoke[key])) {
      await commandInteraction.editReply(interactionProblem("Aucun élément n'a été modifié"));
      return;
    }

    const correctionsChannel: TextChannel = commandInteraction.client.channels.cache.get(
      correctionsChannelId
    ) as TextChannel;
    if (!isEmbedable(correctionsChannel)) {
      return commandInteraction.reply(
        interactionProblem(
          `Je n'ai pas la permission d'envoyer la correction dans le salon ${correctionsChannel}.`,
          false
        )
      );
    }

    const message = await correctionsChannel.send({
      embeds: [
        {
          author: {
            name: commandInteraction.user.username,
            icon_url: commandInteraction.user.displayAvatarURL({
              size: 32
            })
          },
          fields: [
            {
              name: 'Blague initiale',
              value: stripIndents`
                > **Type**: ${showNegativeDiffs(CategoriesRefs[newJoke.suggestion.type], CategoriesRefs[newJoke.type])}
                > **Blague**: ${showNegativeDiffs(newJoke.suggestion.joke, newJoke.joke)}
                > **Réponse**: ${showNegativeDiffs(newJoke.suggestion.answer, newJoke.answer)}
              `
            },
            {
              name: 'Blague corrigée',
              value: stripIndents`
                > **Type**: ${showPositiveDiffs(CategoriesRefs[newJoke.suggestion.type], CategoriesRefs[newJoke.type])}
                > **Blague**: ${showPositiveDiffs(newJoke.suggestion.joke, newJoke.joke)}
                > **Réponse**: ${showPositiveDiffs(newJoke.suggestion.answer, newJoke.answer)}
              `
            }
          ],
          color: Colors.PROPOSED
        }
      ]
    });

    await prisma.proposal.create({
      data: {
        user_id: commandInteraction.user.id,
        message_id: message.id,
        type: ProposalType[newJoke.correction_type],
        joke_question: newJoke.joke,
        joke_answer: newJoke.answer,
        joke_type: newJoke.type,
        suggestion: {
          connect: {
            id: newJoke.suggestion.proposal_id
          }
        }
      }
    });

    if (newJoke.suggestion.message_id) {
      const suggestionsChannel: TextChannel = commandInteraction.client.channels.cache.get(
        suggestionsChannelId
      ) as TextChannel;
      const suggestionMessage = await suggestionsChannel.messages.fetch(newJoke.suggestion.message_id);

      const embed = suggestionMessage.embeds[0].toJSON();

      const { base, godfathers } = embed.description!.match(dataSplitRegex)!.groups!;

      const correctionText = `⚠️ Une [correction](${message.url}) est en cours.`;
      embed.description = [base, correctionText, godfathers].filter(Boolean).join('\n\n');

      await suggestionMessage.edit({ embeds: [embed] });
    }

    await commandInteraction.editReply(
      interactionValidate(`Votre [proposition de correction](${message.url}) a bien été envoyée !`)
    );

    for (const reaction of [upReaction, downReaction]) {
      await message.react(reaction).catch(() => null);
    }
  }
}<|MERGE_RESOLUTION|>--- conflicted
+++ resolved
@@ -325,11 +325,7 @@
             }, veuillez réessayer !`
           )
         )
-<<<<<<< HEAD
-        .then(tDelete(5000));
-=======
         .then(tDelete(10_000));
->>>>>>> 14d22619
       return null;
     }
 
