--- conflicted
+++ resolved
@@ -407,13 +407,8 @@
   }
 
   async requestTypeChange(
-<<<<<<< HEAD
-    buttonInteraction: ButtonInteraction,
+    buttonInteraction: ButtonInteraction<'cached'>,
     commandInteraction: ChatInputCommandInteraction<'cached'>,
-=======
-    buttonInteraction: ButtonInteraction<'cached'>,
-    commandInteraction: ChatInputCommandInteraction,
->>>>>>> a7206160
     joke: JokeCorrectionPayload
   ): Promise<JokeCorrectionPayload | null> {
     const baseEmbed = buttonInteraction.message.embeds[0].toJSON();
