--- conflicted
+++ resolved
@@ -28,19 +28,14 @@
   info,
   interactionInfo,
   interactionProblem,
-  interactionValidate,
-  interactionWaiter,
+  interactionValidate
   isEmbedable,
   messageInfo,
   messageProblem,
   showNegativeDiffs,
   showPositiveDiffs,
-<<<<<<< HEAD
-  tDelete
-=======
   tDelete,
   waitForInteraction
->>>>>>> db536528
 } from '../utils';
 
 enum IdType {
