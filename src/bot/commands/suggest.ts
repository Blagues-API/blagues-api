--- conflicted
+++ resolved
@@ -11,11 +11,7 @@
 import { findBestMatch } from 'string-similarity';
 import Jokes from '../../jokes';
 import { Category, CategoriesRefs, UnsignedJoke } from '../../typings';
-<<<<<<< HEAD
-import { Colors, downReaction, guildId, suggestsChannel, upReaction } from '../constants';
-=======
-import { guildId, suggestionsChannel, upReaction, downReaction } from '../constants';
->>>>>>> 286f0d03
+import { Colors, guildId, suggestionsChannel, upReaction, downReaction } from '../constants';
 import Command from '../lib/command';
 import { interactionProblem, isEmbedable } from '../utils';
 import Collection from '@discordjs/collection';
