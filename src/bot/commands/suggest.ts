import { stripIndents } from 'common-tags';
import {
  APIEmbed,
  ApplicationCommandOptionType,
  ApplicationCommandType,
  ButtonStyle,
  ChatInputCommandInteraction,
  ComponentType,
  Message,
  TextChannel
} from 'discord.js';
import { findBestMatch } from 'string-similarity';
import Jokes from '../../jokes';
import { CategoriesRefs, Category, UnsignedJoke } from '../../typings';
import {
  Colors,
  commandsChannelId,
  downReactionIdentifier,
  suggestionsChannelId,
  upReactionIdentifier
} from '../constants';
import Command from '../lib/command';
<<<<<<< HEAD
import { interactionProblem, interactionValidate, interactionWaiter, isEmbedable } from '../utils';
=======
import { interactionInfo, interactionProblem, interactionValidate, isEmbedable, waitForInteraction } from '../utils';
>>>>>>> db536528
import prisma from '../../prisma';
import { ProposalType } from '@prisma/client';

export default class SuggestCommand extends Command {
  constructor() {
    super({
      name: 'suggestion',
      description: 'Proposer une blague',
      type: ApplicationCommandType.ChatInput,
      channels: [commandsChannelId],
      options: [
        {
          type: ApplicationCommandOptionType.String,
          name: 'type',
          description: 'Type de la blague',
          required: true,
          choices: Object.entries(CategoriesRefs).map(([key, name]) => ({
            name,
            value: key
          }))
        },
        {
          type: ApplicationCommandOptionType.String,
          name: 'joke',
          description: 'Contenue de la blague',
          required: true,
          max_length: 130
        },
        {
          type: ApplicationCommandOptionType.String,
          name: 'response',
          description: 'Réponse de la blague',
          required: true,
          max_length: 130
        }
      ]
    });
  }

  async run(interaction: ChatInputCommandInteraction) {
    const proposals = await prisma.proposal.findMany({
      select: {
        joke_type: true,
        joke_question: true,
        joke_answer: true
      },
      where: {
        type: ProposalType.SUGGESTION,
        merged: false,
        refused: false
      }
    });

    const currentJokes = [
      ...Jokes.list,
      ...proposals.map((entry) => ({
        type: entry.joke_type,
        joke: entry.joke_question,
        answer: entry.joke_answer
      }))
    ];

    const { bestMatch, bestMatchIndex } = findBestMatch(
      `${interaction.options.getString('joke', true)} ${interaction.options.get('response')!.value}`,
      currentJokes.map((entry) => `${entry.joke} ${entry.answer}`)
    );

    const payload = {
      type: interaction.options.getString('type', true) as Category,
      joke: interaction.options.getString('joke', true),
      answer: interaction.options.getString('response', true)
    } as UnsignedJoke;

    const embed: APIEmbed = {
      author: {
        icon_url: interaction.user.displayAvatarURL({
          size: 32
        }),
        name: interaction.user.tag
      },
      description: stripIndents`
        > **Type**: ${CategoriesRefs[payload.type]}
        > **Blague**: ${payload.joke}
        > **Réponse**: ${payload.answer}
      `,
      color: Colors.PROPOSED
    };

    if (bestMatch.rating > 0.6) {
      embed.fields = [
        {
          name: 'Blague similaire',
          value: stripIndents`
              > **Type**: ${CategoriesRefs[currentJokes[bestMatchIndex].type as Category]}
              > **Blague**: ${currentJokes[bestMatchIndex].joke}
              > **Réponse**: ${currentJokes[bestMatchIndex].answer}
            `
        }
      ];
    }

    if (bestMatch.rating > 0.8) {
      return interaction.reply({
        content: 'Cette blague existe déjà.',
        embeds: [embed],
        ephemeral: true
      });
    }

    const message = (await interaction.reply({
      content: 'Êtes-vous sûr de vouloir confirmer la proposition de cette blague ?',
      embeds: [embed],
      components: [
        {
          type: ComponentType.ActionRow,
          components: [
            {
              type: ComponentType.Button,
              label: 'Envoyer',
              customId: 'send',
              style: ButtonStyle.Success
            },
            {
              type: ComponentType.Button,
              label: 'Annuler',
              customId: 'cancel',
              style: ButtonStyle.Danger
            }
          ]
        }
      ],
      ephemeral: true,
      fetchReply: true
    })) as Message<true>;

    const confirmation = await waitForInteraction({
      component_type: ComponentType.Button,
      message: message,
      user: interaction.user
    });

    if (!confirmation) return;

    if (confirmation.customId === 'cancel') {
      return confirmation.update({
        content: "La blague n'a pas été envoyé",
        components: [],
        embeds: [embed]
      });
    }

    const suggestionsChannel = interaction.guild!.channels.cache.get(suggestionsChannelId) as TextChannel;
    if (!isEmbedable(suggestionsChannel)) {
      return interaction.reply(
        interactionProblem(`Je n'ai pas la permission d'envoyer la blague dans le salon ${suggestionsChannel}.`, false)
      );
    }

    const suggestion = await suggestionsChannel.send({ embeds: [embed] });

    await prisma.proposal.create({
      data: {
        user_id: interaction.user.id,
        message_id: suggestion.id,
        type: ProposalType.SUGGESTION,
        joke_question: payload.joke,
        joke_answer: payload.answer,
        joke_type: payload.type
      }
    });

    for (const reaction of [upReactionIdentifier, downReactionIdentifier]) {
      await suggestion.react(reaction).catch(() => null);
    }

    return confirmation.update(interactionValidate(`La [blague](${suggestion.url}) a été envoyé !`, false));
  }
}<|MERGE_RESOLUTION|>--- conflicted
+++ resolved
@@ -20,11 +20,7 @@
   upReactionIdentifier
 } from '../constants';
 import Command from '../lib/command';
-<<<<<<< HEAD
-import { interactionProblem, interactionValidate, interactionWaiter, isEmbedable } from '../utils';
-=======
 import { interactionInfo, interactionProblem, interactionValidate, isEmbedable, waitForInteraction } from '../utils';
->>>>>>> db536528
 import prisma from '../../prisma';
 import { ProposalType } from '@prisma/client';
 
