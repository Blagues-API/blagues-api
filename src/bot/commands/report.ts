--- conflicted
+++ resolved
@@ -1,6 +1,5 @@
 // npx tsc-watch --onSuccess "node dist/index.js
 import { jokeById, jokeByQuestion } from '../../controllers';
-<<<<<<< HEAD
 import {
   APIEmbed,
   ApplicationCommandOptionType,
@@ -13,37 +12,14 @@
   MessageComponentInteraction,
   TextChannel
 } from 'discord.js';
-import {
-  Category,
-  CategoriesRefsFull,
-  ReportReasons,
-  UnsignedJoke,
-  Joke
-} from '../../typings';
-=======
-import { ApplicationCommandOptionType, ApplicationCommandType, ChatInputCommandInteraction, Message } from 'discord.js';
-import { Category, CategoriesRefsFull, Reason, ReportReasons, UnsignedJoke, Joke } from '../../typings';
->>>>>>> 417acc4c
+import { Category, CategoriesRefsFull, ReportReasons, UnsignedJoke, Joke } from '../../typings';
 import prisma from '../../prisma';
 import { ProposalType } from '@prisma/client';
 import { Colors, commandsChannelId } from '../constants';
 import Command from '../lib/command';
-<<<<<<< HEAD
 import { compareTwoStrings } from 'string-similarity';
-import {
-  interactionInfo,
-  interactionProblem,
-  info,
-  messageProblem,
-  tDelete,
-  isEmbedable
-} from '../utils';
-import {
-  reportsChannelId
-} from '../constants'
-=======
-import { interactionInfo, info, messageProblem, tDelete } from '../utils';
->>>>>>> 417acc4c
+import { interactionInfo, interactionProblem, info, messageProblem, tDelete, isEmbedable } from '../utils';
+import { reportsChannelId } from '../constants';
 
 enum IdType {
   MESSAGE_ID,
@@ -126,31 +102,25 @@
           `,
           inline: true
         }
-<<<<<<< HEAD
       ],
       color: Colors.PROPOSED
-    }
-
-=======
-      ]
     };
 
     await interaction.channel!.send({
       embeds: [embed]
     });
 
->>>>>>> 417acc4c
     if (raison === 'doublon') {
       const doublon = await this.getDoublon(interaction, joke);
 
       if (!doublon) return;
-  
+
       const match = compareTwoStrings(
         `${joke.joke.toLowerCase()} ${joke.answer.toLowerCase()}`,
         `${doublon.joke.toLowerCase()} ${doublon.answer.toLowerCase()}`
       );
       if (match < 0.8) {
-        return info(`Les blagues \`${jokeId}\` et \`${doublon.id}\` ne sont pas assez ressemblantes.`)
+        return info(`Les blagues \`${jokeId}\` et \`${doublon.id}\` ne sont pas assez ressemblantes.`);
       }
       embed.fields.push({
         name: 'Doublon',
@@ -162,7 +132,7 @@
         inline: true
       });
 
-      const confirmation = await this.waitForSendConfirmation(interaction, embed, match)
+      const confirmation = await this.waitForSendConfirmation(interaction, embed, match);
       if (!confirmation) return;
 
       if (confirmation.customId === 'cancel') {
@@ -172,7 +142,7 @@
           embeds: [embed]
         });
       }
-  
+
       const reportsChannel = interaction.guild!.channels.cache.get(reportsChannelId) as TextChannel;
       if (!isEmbedable(reportsChannel)) {
         return interaction.reply(
@@ -182,20 +152,20 @@
 
       if (confirmation.customId !== 'send') {
         return interaction.reply(
-          interactionProblem('Il y a eu une erreur lors de l\'exécution de la commande, veillez contacter')
-        )
+          interactionProblem("Il y a eu une erreur lors de l'exécution de la commande, veillez contacter")
+        );
       }
 
       return interaction.reply({
         embeds: [embed]
-      })
+      });
     }
   }
 
   async waitForSendConfirmation(
     interaction: ChatInputCommandInteraction,
     embed: APIEmbed,
-    match: Number
+    match: number
   ): Promise<ButtonInteraction | null> {
     const message = await interaction.reply({
       content: `${match > 0.9 ? 'Voulez-vous' : 'Êtes-vous sûr de vouloir'} envoyer le signalement suivant ?`,
@@ -221,7 +191,7 @@
       ],
       ephemeral: true,
       fetchReply: true
-    })
+    });
 
     return new Promise((resolve) => {
       const collector = message.createMessageComponentCollector({
