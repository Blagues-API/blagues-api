--- conflicted
+++ resolved
@@ -11,12 +11,9 @@
 import prisma from '../../prisma';
 import { CategoriesRefs, Category } from '../../typings';
 import {
-<<<<<<< HEAD
   Colors,
-=======
   neededCorrectionsApprovals,
   neededSuggestionsApprovals,
->>>>>>> 352da4cf
   correctionsChannel,
   suggestionsChannel,
   logsChannel,
