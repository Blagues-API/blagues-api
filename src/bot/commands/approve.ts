import { ProposalType } from '@prisma/client';
import { stripIndents } from 'common-tags';
import {
  ApplicationCommandType,
  Message,
  MessageContextMenuCommandInteraction,
  TextChannel,
  APIEmbed
} from 'discord.js';
import prisma from '../../prisma';
import { CategoriesRefs, Category, Correction, ExtendedProposal, Suggestion } from '../../typings';
import {
  Colors,
  neededCorrectionsApprovals,
  neededSuggestionsApprovals,
  correctionsChannelId,
  suggestionsChannelId,
  logsChannelId,
  jokerRoleId,
  correctorRoleId,
  upReaction,
  downReaction,
  dataSplitRegex
} from '../constants';
import Command from '../lib/command';
import { renderGodfatherLine } from '../modules/godfathers';
import { interactionProblem, interactionInfo, interactionValidate, isEmbedable, messageLink } from '../utils';
import Jokes from '../../jokes';
import { compareTwoStrings } from 'string-similarity';

export default class ApproveCommand extends Command {
  constructor() {
    super({
      name: 'Approuver',
      type: ApplicationCommandType.Message
    });
  }

  async run(interaction: MessageContextMenuCommandInteraction<'cached'>) {
    const channel = (interaction.channel as TextChannel)!;
    const isSuggestion = channel.id === suggestionsChannelId;
    const message = await interaction.channel?.messages.fetch(interaction.targetId);
    if (!message) return;

    if (![suggestionsChannelId, correctionsChannelId].includes(channel.id)) {
      return interaction.reply(
        interactionProblem(
          `Vous ne pouvez pas approuver une blague ou une correction en dehors des salons <#${suggestionsChannelId}> et <#${correctionsChannelId}>.`
        )
      );
    }
    if (message.author.id !== interaction.client.user!.id) {
      return interaction.reply(
        interactionProblem(
          `Vous ne pouvez pas approuver une ${isSuggestion ? 'blague' : 'correction'} qui n'est pas gérée par ${
            interaction.client.user
          }.`
        )
      );
    }

    const proposal: ExtendedProposal | null = await prisma.proposal.findUnique({
      where: {
        message_id: message.id
      },
      include: {
        suggestion: {
          include: {
            corrections: {
              orderBy: {
                created_at: 'desc'
              },
              where: {
                merged: false,
                refused: false,
                stale: false
              }
            },
            approvals: true,
            disapprovals: true
          }
        },
        corrections: isSuggestion && {
          take: 1,
          orderBy: {
            created_at: 'desc'
          },
          where: {
            merged: false,
            refused: false,
            stale: false
          }
        },
        approvals: true,
        disapprovals: true
      }
    });

    if (!proposal) {
      return interaction.reply(interactionProblem(`Le message est invalide.`));
    }

    const embed = message.embeds[0]?.toJSON();
    if (!embed) {
      await prisma.proposal.delete({
        where: {
          id: proposal.id
        }
      });
      return interaction.reply(interactionProblem(`Le message est invalide.`));
    }

    if (proposal.user_id === interaction.user.id) {
      return interaction.reply(
        interactionProblem(`Vous ne pouvez pas approuver votre propre ${isSuggestion ? 'blague' : 'correction'}.`)
      );
    }

    if (proposal.merged) {
      if (!embed.footer) {
        embed.color = Colors.ACCEPTED;
        embed.footer = { text: `${isSuggestion ? 'Blague' : 'Correction'} déjà traitée` };

        const field = embed.fields?.[embed.fields.length - 1];
        if (field) {
          field.value = field.value.match(dataSplitRegex)!.groups!.base;
        } else {
          embed.description = embed.description!.match(dataSplitRegex)!.groups!.base;
        }

        await message.edit({ embeds: [embed] });
      }

      return interaction.reply(
        interactionProblem(`Cette ${isSuggestion ? 'blague' : 'correction'} a déjà été ajoutée.`)
      );
    }

    if (proposal.refused) {
      if (!embed.footer) {
        embed.color = Colors.REFUSED;
        embed.footer = { text: `${isSuggestion ? 'Suggestion' : 'Correction'} refusée` };

        const field = embed.fields?.[embed.fields.length - 1];
        if (field) {
          field.value = field.value.match(dataSplitRegex)!.groups!.base;
        } else {
          embed.description = embed.description!.match(dataSplitRegex)!.groups!.base;
        }

        await message.edit({ embeds: [embed] });
      }

      return interaction.reply(
        interactionProblem(`Cette ${isSuggestion ? 'blague' : 'correction'} a déjà été refusée.`)
      );
    }

    const correction = isSuggestion && proposal.corrections[0];
    if (correction) {
      const correctionLink = messageLink(interaction.guild.id, correctionsChannelId, correction.message_id!);
      const suggestionLink = messageLink(interaction.guild.id, suggestionsChannelId, proposal.message_id!);
      return interaction.reply(
        interactionInfo(
<<<<<<< HEAD
          `Il semblerait qu'une [correction aie été proposée](https://discord.com/channels/${interaction.guild.id}/${correctionsChannel}/${correction.message_id}), veuillez l'approuver avant l'approbation de [cette suggestion](https://discord.com/channels/${interaction.guild.id}/${suggestionsChannel}/${proposal.message_id}).`
=======
          `Il semblerait qu'une [correction ai été proposée](${correctionLink}), veuillez l'approuver avant l'approbation de [cette suggestion](${suggestionLink}).`
>>>>>>> c469d874
        )
      );
    }

    const lastCorrection = !isSuggestion && proposal.suggestion?.corrections[0];
    if (lastCorrection && lastCorrection.id !== proposal.id) {
      const correctionLink = messageLink(interaction.guild.id, correctionsChannelId, lastCorrection.message_id!);
      return interaction.reply(
        interactionInfo(`
<<<<<<< HEAD
          Il semblerait qu'une [correction aie été ajoutée](https://discord.com/channels/${interaction.guild.id}/${correctionsChannel}/${lastCorrection.message_id}) par dessus rendant celle-ci obsolète, veuillez approuver la dernière version de la correction.`)
=======
          Il semblerait qu'une [correction ai été ajoutée](${correctionLink}) par dessus rendant celle-ci obsolète, veuillez approuver la dernière version de la correction.`)
>>>>>>> c469d874
      );
    }

    const approvalIndex = proposal.approvals.findIndex((approval) => approval.user_id === interaction.user.id);
    if (approvalIndex !== -1) {
      await prisma.approval.delete({
        where: {
          proposal_id_user_id: {
            proposal_id: proposal.id,
            user_id: interaction.user.id
          }
        }
      });

      proposal.approvals.splice(approvalIndex, 1);

      const godfathers = await renderGodfatherLine(interaction, proposal);

      const field = embed.fields?.[embed.fields.length - 1];
      if (field) {
        const { base, correction } = field.value.match(dataSplitRegex)!.groups!;
        field.value = [base, correction, godfathers].filter(Boolean).join('\n\n');
      } else {
        const { base, correction } = embed.description!.match(dataSplitRegex)!.groups!;
        embed.description = [base, correction, godfathers].filter(Boolean).join('\n\n');
      }

      await message.edit({ embeds: [embed] });

      return interaction.reply(interactionInfo(`Votre approbation a bien été retirée.`));
    }

    const disapprovalIndex = proposal.disapprovals.findIndex(
      (disapproval) => disapproval.user_id === interaction.user.id
    );
    if (disapprovalIndex !== -1) {
      await prisma.disapproval.delete({
        where: {
          proposal_id_user_id: {
            proposal_id: proposal.id,
            user_id: interaction.user.id
          }
        }
      });

      proposal.disapprovals.splice(disapprovalIndex, 1);
    }

    proposal.approvals.push(
      await prisma.approval.create({
        data: {
          proposal_id: proposal.id,
          user_id: interaction.user.id
        }
      })
    );

    const godfathers = await renderGodfatherLine(interaction, proposal);

    const field = embed.fields?.[embed.fields.length - 1];
    if (field) {
      const { base, correction } = field.value.match(dataSplitRegex)!.groups!;
      field.value = [base, correction, godfathers].filter(Boolean).join('\n\n');
    } else {
      const { base, correction } = embed.description!.match(dataSplitRegex)!.groups!;
      embed.description = [base, correction, godfathers].filter(Boolean).join('\n\n');
    }

    const neededApprovals = isSuggestion ? neededSuggestionsApprovals : neededCorrectionsApprovals;

    if (proposal.approvals.length < neededApprovals) {
      await message.edit({ embeds: [embed] });

      return interaction.reply(interactionValidate(`Votre [approbation](${message.url}) a été prise en compte !`));
    }

    await interaction.deferReply({ ephemeral: true });

    try {
      if (isSuggestion) {
        await this.approveSuggestion(interaction, proposal as Suggestion, message, embed);
      } else {
        await this.approveCorrection(interaction, proposal as Correction, message, embed);
      }
    } catch (error) {
      console.error(error);
      await interaction.editReply(
        interactionProblem(
          `Une erreur s'est produite lors de l'approbation de la [suggestion](${message.url}), veuillez contacter le développeur !`
        )
      );
    }
  }

  async approveSuggestion(
    interaction: MessageContextMenuCommandInteraction,
    proposal: Suggestion,
    message: Message,
    embed: APIEmbed
  ): Promise<void> {
    const logsChannel = interaction.client.channels.cache.get(logsChannelId) as TextChannel;

    const member = await interaction.guild?.members.fetch(proposal.user_id!).catch(() => null);
    if (member && !member.roles.cache.has(jokerRoleId)) {
      await member.roles.add(jokerRoleId);
    }

    const { success, joke_id } = await Jokes.mergeJoke(proposal);
    if (!success) return;

    interaction.client.refreshStatus();

    await prisma.proposal.updateMany({
      data: {
        merged: true,
        joke_id
      },
      where: { id: proposal.id }
    });

    embed.color = Colors.ACCEPTED;

    if (isEmbedable(logsChannel)) {
      await logsChannel.send({
        content: "Blague ajoutée à l'API",
        embeds: [embed]
      });
    }

    embed.footer = { text: 'Blague ajoutée' };

    const field = embed.fields?.[embed.fields.length - 1];
    if (field) {
      field.value = field.value.match(dataSplitRegex)!.groups!.base;
    } else {
      embed.description = embed.description!.match(dataSplitRegex)!.groups!.base;
    }

    await message.edit({ embeds: [embed] });

    await interaction.editReply(interactionValidate(`La [suggestion](${message.url}) a bien été ajoutée à l'API !`));
  }

  async approveCorrection(
    interaction: MessageContextMenuCommandInteraction<'cached'>,
    proposal: Correction,
    message: Message,
    embed: APIEmbed
  ): Promise<void> {
    const logsChannel = interaction.client.channels.cache.get(logsChannelId) as TextChannel;
    const suggestionsChannel = interaction.client.channels.cache.get(suggestionsChannelId) as TextChannel;
    const isPublishedJoke = proposal.type === ProposalType.CORRECTION;
    const suggestionMessage =
      proposal.suggestion.message_id &&
      (await suggestionsChannel.messages.fetch(proposal.suggestion.message_id).catch(() => null));

    const member = await interaction.guild?.members.fetch(proposal.user_id!).catch(() => null);
    if (member && !member.roles.cache.has(correctorRoleId)) {
      await member.roles.add(correctorRoleId);
    }

    if (isPublishedJoke) {
      const { success } = await Jokes.mergeJoke(proposal);
      if (!success) return;

      interaction.client.refreshStatus();
    }

    if (suggestionMessage) {
      const diff = compareTwoStrings(
        `${proposal.joke_question} ${proposal.joke_answer}`,
        `${proposal.suggestion.joke_question} ${proposal.suggestion.joke_answer}`
      );
      if (diff > 0.5) {
        await suggestionMessage.reactions.removeAll();
        for (const reaction of [upReaction, downReaction]) {
          await suggestionMessage.react(reaction).catch(() => null);
        }
      }
    }

    await prisma.proposal.update({
      data: {
        merged: true,
        suggestion: {
          update: {
            joke_type: proposal.joke_type,
            joke_question: proposal.joke_question,
            joke_answer: proposal.joke_answer
          }
        }
      },
      where: { id: proposal.id }
    });

    for (const correction of proposal.suggestion.corrections) {
      if (correction.id === proposal.id) continue;
      if (correction.merged || correction.refused) continue;

      await prisma.proposal.update({
        data: { stale: true },
        where: { id: correction.id }
      });
<<<<<<< HEAD

      const message = correction.message_id && (await channel.messages.fetch(correction.message_id).catch(() => null));
=======
      const message =
        correction.message_id && (await suggestionsChannel.messages.fetch(correction.message_id).catch(() => null));
>>>>>>> c469d874
      if (message) {
        const staleEmbed = message.embeds[0]?.toJSON();
        if (staleEmbed?.fields) {
          staleEmbed.fields[1].value = staleEmbed.fields[1].value.match(dataSplitRegex)!.groups!.base;
          staleEmbed.footer = { text: `Correction obsolète` };
          staleEmbed.color = Colors.REPLACED;

          await message.edit({ embeds: [staleEmbed] });
        }
      }
    }

    embed.color = Colors.ACCEPTED;

    if (isEmbedable(logsChannel)) {
      await logsChannel.send({
        content: `${isPublishedJoke ? 'Blague' : 'Suggestion'} corrigée`,
        embeds: [embed]
      });
    }

    embed.fields![1].value = embed.fields![1].value.match(dataSplitRegex)!.groups!.base;
    embed.footer = { text: `Correction migrée vers la ${isPublishedJoke ? 'blague' : 'suggestion'}` };

    await message.edit({ embeds: [embed] });
    if (suggestionMessage) {
      const godfathers = await renderGodfatherLine(interaction, proposal.suggestion);

      await suggestionMessage.edit({
        embeds: [
          {
            ...suggestionMessage.embeds[0].toJSON(),
            description: stripIndents`
              > **Type**: ${CategoriesRefs[proposal.joke_type as Category]}
              > **Blague**: ${proposal.joke_question}
              > **Réponse**: ${proposal.joke_answer}

              ${godfathers}
            `
          }
        ]
      });
    }
    await interaction.editReply(
      interactionValidate(`La [correction](${message.url}) a bien été migrée vers la blague !`)
    );
  }
}<|MERGE_RESOLUTION|>--- conflicted
+++ resolved
@@ -162,11 +162,7 @@
       const suggestionLink = messageLink(interaction.guild.id, suggestionsChannelId, proposal.message_id!);
       return interaction.reply(
         interactionInfo(
-<<<<<<< HEAD
-          `Il semblerait qu'une [correction aie été proposée](https://discord.com/channels/${interaction.guild.id}/${correctionsChannel}/${correction.message_id}), veuillez l'approuver avant l'approbation de [cette suggestion](https://discord.com/channels/${interaction.guild.id}/${suggestionsChannel}/${proposal.message_id}).`
-=======
-          `Il semblerait qu'une [correction ai été proposée](${correctionLink}), veuillez l'approuver avant l'approbation de [cette suggestion](${suggestionLink}).`
->>>>>>> c469d874
+          `Il semblerait qu'une [correction aie été proposée](${correctionLink}), veuillez l'approuver avant l'approbation de [cette suggestion](${suggestionLink}).`
         )
       );
     }
@@ -176,11 +172,7 @@
       const correctionLink = messageLink(interaction.guild.id, correctionsChannelId, lastCorrection.message_id!);
       return interaction.reply(
         interactionInfo(`
-<<<<<<< HEAD
-          Il semblerait qu'une [correction aie été ajoutée](https://discord.com/channels/${interaction.guild.id}/${correctionsChannel}/${lastCorrection.message_id}) par dessus rendant celle-ci obsolète, veuillez approuver la dernière version de la correction.`)
-=======
-          Il semblerait qu'une [correction ai été ajoutée](${correctionLink}) par dessus rendant celle-ci obsolète, veuillez approuver la dernière version de la correction.`)
->>>>>>> c469d874
+          Il semblerait qu'une [correction aie été ajoutée](${correctionLink}) par dessus rendant celle-ci obsolète, veuillez approuver la dernière version de la correction.`)
       );
     }
 
@@ -384,13 +376,8 @@
         data: { stale: true },
         where: { id: correction.id }
       });
-<<<<<<< HEAD
-
-      const message = correction.message_id && (await channel.messages.fetch(correction.message_id).catch(() => null));
-=======
       const message =
         correction.message_id && (await suggestionsChannel.messages.fetch(correction.message_id).catch(() => null));
->>>>>>> c469d874
       if (message) {
         const staleEmbed = message.embeds[0]?.toJSON();
         if (staleEmbed?.fields) {
