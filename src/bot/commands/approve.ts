import { ProposalType } from '@prisma/client';
import { stripIndents } from 'common-tags';
import {
  ApplicationCommandType,
  Message,
  MessageContextMenuCommandInteraction,
  TextChannel,
  APIEmbed
} from 'discord.js';
import prisma from '../../prisma';
import { CategoriesRefs, Category, Correction, Suggestion } from '../../typings';
import {
  Colors,
  neededCorrectionsApprovals,
  neededSuggestionsApprovals,
  correctionsChannelId,
  suggestionsChannelId,
  logsChannelId,
  jokerRoleId,
  correctorRoleId,
  upReaction,
  downReaction
} from '../constants';
import Command from '../lib/command';
import { renderGodfatherLine } from '../modules/godfathers';
import { interactionProblem, interactionInfo, interactionValidate, isEmbedable, messageLink } from '../utils';
import Jokes from '../../jokes';
import { compareTwoStrings } from 'string-similarity';

export default class ApproveCommand extends Command {
  constructor() {
    super({
      name: 'Approuver',
      type: ApplicationCommandType.Message
    });
  }

  async run(interaction: MessageContextMenuCommandInteraction<'cached'>) {
    const channel = (interaction.channel as TextChannel)!;
<<<<<<< HEAD

=======
    const isSuggestion = channel.id === suggestionsChannelId;
>>>>>>> 82b0eee3
    const message = await interaction.channel?.messages.fetch(interaction.targetId);
    if (!message) return;

    if (![suggestionsChannelId, correctionsChannelId].includes(channel.id)) {
      return interaction.reply(
        interactionProblem(
          `Vous ne pouvez pas approuver une blague ou une correction en dehors des salons <#${suggestionsChannelId}> et <#${correctionsChannelId}>.`
        )
      );
    }

    let isSuggestion = channel.id === suggestionsChannel;

    if (message.author.id !== interaction.client.user!.id) {
      return interaction.reply(
        interactionProblem(
          `Vous ne pouvez pas approuver une ${isSuggestion ? 'blague' : 'correction'} qui n'est pas gérée par ${
            interaction.client.user
          }.`
        )
      );
    }

    const proposal = await prisma.proposal.findUnique({
      where: {
        message_id: message.id
      },
      include: {
        suggestion: {
          include: {
            corrections: {
              orderBy: {
                created_at: 'desc'
              },
              where: {
                merged: false,
                refused: false,
                stale: false
              }
            },
            approvals: true,
            disapprovals: true
          }
        },
        corrections: {
          take: 1,
          orderBy: {
            created_at: 'desc'
          },
          where: {
            merged: false,
            refused: false,
            stale: false
          },
          include: {
            approvals: true,
            disapprovals: true
          }
        },
        approvals: true,
        disapprovals: true
      }
    });

    if (!proposal) {
      return interaction.reply(interactionProblem(`Le message est invalide.`));
    }

    isSuggestion = proposal.type === ProposalType.SUGGESTION;

    const embed = message.embeds[0]?.toJSON();
    if (!embed) {
      await prisma.proposal.delete({
        where: {
          id: proposal.id
        }
      });
      return interaction.reply(interactionProblem(`Le message est invalide.`));
    }

    if (proposal.user_id === interaction.user.id) {
      return interaction.reply(
        interactionProblem(`Vous ne pouvez pas approuver votre propre ${isSuggestion ? 'blague' : 'correction'}.`)
      );
    }

    if (proposal.merged) {
      if (!embed.footer) {
        embed.color = Colors.ACCEPTED;
        embed.footer = { text: `${isSuggestion ? 'Blague' : 'Correction'} déjà traitée` };

        const field = embed.fields?.[embed.fields.length - 1];
        if (field) {
          field.value = field.value.split('\n\n')[0];
        } else {
          embed.description = embed.description!.split('\n\n')[0];
        }

        await message.edit({ embeds: [embed] });
      }

      return interaction.reply(
        interactionProblem(`Cette ${isSuggestion ? 'blague' : 'correction'} a déjà été ajoutée.`)
      );
    }

    if (proposal.refused) {
      if (!embed.footer) {
        embed.color = Colors.REFUSED;
        embed.footer = { text: `${isSuggestion ? 'Suggestion' : 'Correction'} refusée` };

        const field = embed.fields?.[embed.fields.length - 1];
        if (field) {
          field.value = field.value.split('\n\n')[0];
        } else {
          embed.description = embed.description!.split('\n\n')[0];
        }

        await message.edit({ embeds: [embed] });
      }

      return interaction.reply(
        interactionProblem(`Cette ${isSuggestion ? 'blague' : 'correction'} a déjà été refusée.`)
      );
    }

<<<<<<< HEAD
    if (isSuggestion) {
      const correction = proposal.corrections[0];
      if (correction) {
        const beenApproved = correction.approvals.some((approval) => approval.user_id === interaction.user.id);
        if (!beenApproved) {
          return interaction.reply(
            interactionInfo(
              `Il semblerait qu'une [correction ai été proposée](https://discord.com/channels/${
                interaction.guild!.id
              }/${correctionsChannel}/${
                correction.message_id
              }), veuillez l'approuver avant l'approbation de [cette suggestion](https://discord.com/channels/${
                interaction.guild!.id
              }/${suggestionsChannel}/${proposal.message_id}).`
            )
          );
        }
      }
    } else {
      const lastCorrection = proposal.suggestion?.corrections[0];
      if (lastCorrection && lastCorrection.id !== proposal.id) {
        return interaction.reply(
          interactionInfo(`
            Il semblerait qu'une [correction ai été ajoutée](https://discord.com/channels/${
              interaction.guild!.id
            }/${correctionsChannel}/${
            lastCorrection.message_id
          }) par dessus rendant celle-ci obsolète, veuillez approuver la dernière version de la correction.`)
        );
      }
=======
    const correction = isSuggestion && proposal.corrections[0];
    if (correction) {
      const correctionLink = messageLink(interaction.guild.id, correctionsChannelId, correction.message_id!);
      const suggestionLink = messageLink(interaction.guild.id, suggestionsChannelId, proposal.message_id!);
      return interaction.reply(
        interactionInfo(
          `Il semblerait qu'une [correction ai été proposée](${correctionLink}), veuillez l'approuver avant l'approbation de [cette suggestion](${suggestionLink}).`
        )
      );
    }

    const lastCorrection = !isSuggestion && proposal.suggestion?.corrections[0];
    if (lastCorrection && lastCorrection.id !== proposal.id) {
      const correctionLink = messageLink(interaction.guild.id, correctionsChannelId, lastCorrection.message_id!);
      return interaction.reply(
        interactionInfo(`
          Il semblerait qu'une [correction ai été ajoutée](${correctionLink}) par dessus rendant celle-ci obsolète, veuillez approuver la dernière version de la correction.`)
      );
>>>>>>> 82b0eee3
    }

    const approvalIndex = proposal.approvals.findIndex((approval) => approval.user_id === interaction.user.id);
    if (approvalIndex !== -1) {
      await prisma.approval.delete({
        where: {
          proposal_id_user_id: {
            proposal_id: proposal.id,
            user_id: interaction.user.id
          }
        }
      });

      proposal.approvals.splice(approvalIndex, 1);

      const godfathers = await renderGodfatherLine(interaction, proposal);

      const field = embed.fields?.[embed.fields.length - 1];
      if (field) {
        field.value = `${field.value.split('\n\n')[0]}\n\n${godfathers}`;
      } else {
        embed.description = `${embed.description!.split('\n\n')[0]}\n\n${godfathers}`;
      }

      await message.edit({ embeds: [embed] });

      return interaction.reply(interactionInfo(`Votre approbation a bien été retirée.`));
    }

    const disapprovalIndex = proposal.disapprovals.findIndex(
      (disapproval) => disapproval.user_id === interaction.user.id
    );
    if (disapprovalIndex !== -1) {
      await prisma.disapproval.delete({
        where: {
          proposal_id_user_id: {
            proposal_id: proposal.id,
            user_id: interaction.user.id
          }
        }
      });

      proposal.disapprovals.splice(disapprovalIndex, 1);
    }

    proposal.approvals.push(
      await prisma.approval.create({
        data: {
          proposal_id: proposal.id,
          user_id: interaction.user.id
        }
      })
    );

    const neededApprovalsCount = isSuggestion ? neededSuggestionsApprovals : neededCorrectionsApprovals;

    // TODO: faire le même taff pour la déapprobation
    // TODO: Créer un utilitaire pour les liens

    if (proposal.approvals.length >= neededApprovalsCount && proposal.corrections[0]) {
      return interaction.reply(
        interactionInfo(`
          Le nombre d'approbations requises pour l'ajout de [cette suggestion](https://discord.com/channels/${
            interaction.guild!.id
          }/${suggestionsChannel}/${
          proposal.message_id
        }) a déjà été atteint, seul [cette correction](https://discord.com/channels/${
          interaction.guild!.id
        }/${correctionsChannel}/${proposal.corrections[0].message_id}) nécessite encore des approbations.`)
      );
    }

    const godfathers = await renderGodfatherLine(interaction, proposal);

    const field = embed.fields?.[embed.fields.length - 1];
    if (field) {
      field.value = `${field.value.split('\n\n')[0]}\n\n${godfathers}`;
    } else {
      embed.description = `${embed.description!.split('\n\n')[0]}\n\n${godfathers}`;
    }

    if (proposal.approvals.length < neededApprovalsCount) {
      await message.edit({ embeds: [embed] });

      return interaction.reply(interactionValidate(`Votre [approbation](${message.url}) a été prise en compte !`));
    }

    await interaction.deferReply({ ephemeral: true });

    try {
      if (isSuggestion) {
        await this.approveSuggestion(interaction, proposal as Suggestion, message, embed);
      } else {
        const suggestion = await this.approveCorrection(interaction, proposal as Correction, message, embed);

        if (suggestion && proposal.suggestion && proposal.suggestion.approvals.length >= neededSuggestionsApprovals)
          await this.approveSuggestion(
            interaction,
            proposal.suggestion as Suggestion,
            suggestion,
            suggestion.embeds[0].toJSON(),
            true
          );
      }
    } catch (error) {
      console.error(error);
      await interaction.editReply(
        interactionProblem(
          `Une erreur s'est produite lors de l'approbation de la [suggestion](${message.url}), veuillez contacter le développeur !`
        )
      );
    }
  }

  async approveSuggestion(
    interaction: MessageContextMenuCommandInteraction,
    proposal: Suggestion,
    message: Message,
    embed: APIEmbed,
    automerge = false
  ): Promise<void> {
    const logsChannel = interaction.client.channels.cache.get(logsChannelId) as TextChannel;

    const member = await interaction.guild?.members.fetch(proposal.user_id!).catch(() => null);
    if (member && !member.roles.cache.has(jokerRoleId)) {
      await member.roles.add(jokerRoleId);
    }

    const { success, joke_id } = await Jokes.mergeJoke(proposal);
    if (!success) return;

    interaction.client.refreshStatus();

    await prisma.proposal.updateMany({
      data: {
        merged: true,
        joke_id
      },
      where: { id: proposal.id }
    });

    embed.color = Colors.ACCEPTED;

    if (isEmbedable(logsChannel)) {
      await logsChannel.send({
        content: "Blague ajoutée à l'API",
        embeds: [embed]
      });
    }

    embed.footer = { text: 'Blague ajoutée' };

    const field = embed.fields?.[embed.fields.length - 1];
    if (field) {
      field.value = field.value.split('\n\n')[0];
    } else {
      embed.description = embed.description!.split('\n\n')[0];
    }

    await message.edit({ embeds: [embed] });

    if (automerge) {
      await interaction.followUp(
        interactionValidate(
          `La [suggestion](${message.url}) a bien été automatiquement ajoutée à l'API suite à la validation de la correction manquante !`
        )
      );
      return;
    }

    await interaction.editReply(interactionValidate(`La [suggestion](${message.url}) a bien été ajoutée à l'API !`));
  }

  async approveCorrection(
    interaction: MessageContextMenuCommandInteraction,
    proposal: Correction,
    message: Message,
    embed: APIEmbed
<<<<<<< HEAD
  ) {
    const logs = interaction.client.channels.cache.get(logsChannel) as TextChannel;
    const channel = interaction.client.channels.cache.get(suggestionsChannel) as TextChannel;
    const isPublishedJoke = proposal.type === ProposalType.CORRECTION;
    const suggestionMessage = proposal.suggestion.message_id
      ? await channel.messages.fetch(proposal.suggestion.message_id).catch(() => null)
      : null;
=======
  ): Promise<void> {
    const logsChannel = interaction.client.channels.cache.get(logsChannelId) as TextChannel;
    const suggestionsChannel = interaction.client.channels.cache.get(suggestionsChannelId) as TextChannel;
    const isPublishedJoke = proposal.type === ProposalType.CORRECTION;
    const suggestionMessage =
      proposal.suggestion.message_id &&
      (await suggestionsChannel.messages.fetch(proposal.suggestion.message_id).catch(() => null));
>>>>>>> 82b0eee3

    const member = await interaction.guild?.members.fetch(proposal.user_id!).catch(() => null);
    if (member && !member.roles.cache.has(correctorRoleId)) {
      await member.roles.add(correctorRoleId);
    }

    if (isPublishedJoke) {
      const { success } = await Jokes.mergeJoke(proposal);
      if (!success) return;

      interaction.client.refreshStatus();
    }

    if (suggestionMessage) {
      const diff = compareTwoStrings(
        `${proposal.joke_question} ${proposal.joke_answer}`,
        `${proposal.suggestion.joke_question} ${proposal.suggestion.joke_answer}`
      );
      if (diff > 0.5) {
        await suggestionMessage.reactions.removeAll();
        for (const reaction of [upReaction, downReaction]) {
          await suggestionMessage.react(reaction).catch(() => null);
        }
      }
    }

    await prisma.proposal.update({
      data: {
        merged: true,
        suggestion: {
          update: {
            joke_type: proposal.joke_type,
            joke_question: proposal.joke_question,
            joke_answer: proposal.joke_answer
          }
        }
      },
      where: { id: proposal.id }
    });

    for (const correction of proposal.suggestion.corrections) {
      if (correction.id === proposal.id) continue;
      if (correction.merged || correction.refused) continue;
      await prisma.proposal.update({
        data: { stale: true },
        where: { id: correction.id }
      });
      const message =
        correction.message_id && (await suggestionsChannel.messages.fetch(correction.message_id).catch(() => null));
      if (message) {
        const staleEmbed = message.embeds[0]?.toJSON();
        if (staleEmbed?.fields) {
          staleEmbed.fields[1].value = staleEmbed.fields[1].value.split('\n\n')[0];
          staleEmbed.footer = {
            text: `Correction obsolète`
          };
          staleEmbed.color = Colors.REPLACED;
          await message.edit({ embeds: [staleEmbed] });
        }
      }
    }

    embed.color = Colors.ACCEPTED;

    if (isEmbedable(logsChannel)) {
      await logsChannel.send({
        content: `${isPublishedJoke ? 'Blague' : 'Suggestion'} corrigée`,
        embeds: [embed]
      });
    }

    embed.fields![1].value = embed.fields![1].value.split('\n\n')[0];
    embed.footer = {
      text: `Correction migrée vers la ${isPublishedJoke ? 'blague' : 'suggestion'}`
    };

    await message.edit({ embeds: [embed] });
    if (suggestionMessage) {
      const godfathers = await renderGodfatherLine(interaction, proposal.suggestion);

      await suggestionMessage.edit({
        embeds: [
          {
            ...suggestionMessage.embeds[0].toJSON(),
            description: stripIndents`
              > **Type**: ${CategoriesRefs[proposal.joke_type as Category]}
              > **Blague**: ${proposal.joke_question}
              > **Réponse**: ${proposal.joke_answer}

              ${godfathers}
            `
          }
        ]
      });
    }
    await interaction.editReply(
      interactionValidate(`La [correction](${message.url}) a bien été migrée vers la blague !`)
    );

    return suggestionMessage;
  }
}<|MERGE_RESOLUTION|>--- conflicted
+++ resolved
@@ -37,11 +37,7 @@
 
   async run(interaction: MessageContextMenuCommandInteraction<'cached'>) {
     const channel = (interaction.channel as TextChannel)!;
-<<<<<<< HEAD
-
-=======
-    const isSuggestion = channel.id === suggestionsChannelId;
->>>>>>> 82b0eee3
+
     const message = await interaction.channel?.messages.fetch(interaction.targetId);
     if (!message) return;
 
@@ -168,21 +164,16 @@
       );
     }
 
-<<<<<<< HEAD
     if (isSuggestion) {
       const correction = proposal.corrections[0];
       if (correction) {
         const beenApproved = correction.approvals.some((approval) => approval.user_id === interaction.user.id);
         if (!beenApproved) {
+          const correctionLink = messageLink(interaction.guild.id, correctionsChannelId, correction.message_id!);
+          const suggestionLink = messageLink(interaction.guild.id, suggestionsChannelId, proposal.message_id!);
           return interaction.reply(
             interactionInfo(
-              `Il semblerait qu'une [correction ai été proposée](https://discord.com/channels/${
-                interaction.guild!.id
-              }/${correctionsChannel}/${
-                correction.message_id
-              }), veuillez l'approuver avant l'approbation de [cette suggestion](https://discord.com/channels/${
-                interaction.guild!.id
-              }/${suggestionsChannel}/${proposal.message_id}).`
+              `Il semblerait qu'une [correction aie été proposée](${correctionLink}), veuillez l'approuver avant l'approbation de [cette suggestion](${suggestionLink}).`
             )
           );
         }
@@ -190,35 +181,13 @@
     } else {
       const lastCorrection = proposal.suggestion?.corrections[0];
       if (lastCorrection && lastCorrection.id !== proposal.id) {
+        const correctionLink = messageLink(interaction.guild.id, correctionsChannelId, lastCorrection.message_id!);
         return interaction.reply(
-          interactionInfo(`
-            Il semblerait qu'une [correction ai été ajoutée](https://discord.com/channels/${
-              interaction.guild!.id
-            }/${correctionsChannel}/${
-            lastCorrection.message_id
-          }) par dessus rendant celle-ci obsolète, veuillez approuver la dernière version de la correction.`)
+          interactionInfo(
+            `Il semblerait qu'une [correction aie été ajoutée](${correctionLink}) par dessus rendant celle-ci obsolète, veuillez approuver la dernière version de la correction.`
+          )
         );
       }
-=======
-    const correction = isSuggestion && proposal.corrections[0];
-    if (correction) {
-      const correctionLink = messageLink(interaction.guild.id, correctionsChannelId, correction.message_id!);
-      const suggestionLink = messageLink(interaction.guild.id, suggestionsChannelId, proposal.message_id!);
-      return interaction.reply(
-        interactionInfo(
-          `Il semblerait qu'une [correction ai été proposée](${correctionLink}), veuillez l'approuver avant l'approbation de [cette suggestion](${suggestionLink}).`
-        )
-      );
-    }
-
-    const lastCorrection = !isSuggestion && proposal.suggestion?.corrections[0];
-    if (lastCorrection && lastCorrection.id !== proposal.id) {
-      const correctionLink = messageLink(interaction.guild.id, correctionsChannelId, lastCorrection.message_id!);
-      return interaction.reply(
-        interactionInfo(`
-          Il semblerait qu'une [correction ai été ajoutée](${correctionLink}) par dessus rendant celle-ci obsolète, veuillez approuver la dernière version de la correction.`)
-      );
->>>>>>> 82b0eee3
     }
 
     const approvalIndex = proposal.approvals.findIndex((approval) => approval.user_id === interaction.user.id);
@@ -397,23 +366,13 @@
     proposal: Correction,
     message: Message,
     embed: APIEmbed
-<<<<<<< HEAD
   ) {
-    const logs = interaction.client.channels.cache.get(logsChannel) as TextChannel;
-    const channel = interaction.client.channels.cache.get(suggestionsChannel) as TextChannel;
-    const isPublishedJoke = proposal.type === ProposalType.CORRECTION;
-    const suggestionMessage = proposal.suggestion.message_id
-      ? await channel.messages.fetch(proposal.suggestion.message_id).catch(() => null)
-      : null;
-=======
-  ): Promise<void> {
     const logsChannel = interaction.client.channels.cache.get(logsChannelId) as TextChannel;
     const suggestionsChannel = interaction.client.channels.cache.get(suggestionsChannelId) as TextChannel;
     const isPublishedJoke = proposal.type === ProposalType.CORRECTION;
-    const suggestionMessage =
-      proposal.suggestion.message_id &&
-      (await suggestionsChannel.messages.fetch(proposal.suggestion.message_id).catch(() => null));
->>>>>>> 82b0eee3
+    const suggestionMessage = proposal.suggestion.message_id
+      ? await suggestionsChannel.messages.fetch(proposal.suggestion.message_id).catch(() => null)
+      : null;
 
     const member = await interaction.guild?.members.fetch(proposal.user_id!).catch(() => null);
     if (member && !member.roles.cache.has(correctorRoleId)) {
