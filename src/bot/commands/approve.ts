import { ProposalType } from '@prisma/client';
import { stripIndents } from 'common-tags';
import {
  ApplicationCommandType,
  Message,
  MessageContextMenuCommandInteraction,
  TextChannel,
  APIEmbed
} from 'discord.js';
import prisma from '../../prisma';
import { CategoriesRefs, Category, Correction, ExtendedProposal, Suggestion } from '../../typings';
import {
  Colors,
  neededCorrectionsApprovals,
  neededSuggestionsApprovals,
  correctionsChannelId,
  suggestionsChannelId,
  logsChannelId,
  jokerRoleId,
  correctorRoleId,
  upReaction,
  downReaction,
<<<<<<< HEAD
  dataSplitRegex
=======
  godfatherRoleId
>>>>>>> a7206160
} from '../constants';
import Command from '../lib/command';
import { renderGodfatherLine } from '../modules/godfathers';
import {
  interactionProblem,
  interactionInfo,
  interactionValidate,
  isEmbedable,
  messageLink,
  isParrain
} from '../utils';
import Jokes from '../../jokes';
import { compareTwoStrings } from 'string-similarity';

export default class ApproveCommand extends Command {
  constructor() {
    super({
      name: 'Approuver',
      type: ApplicationCommandType.Message
    });
  }

  async run(interaction: MessageContextMenuCommandInteraction<'cached'>) {
    const channel = (interaction.channel as TextChannel)!;
    const isSuggestion = channel.id === suggestionsChannelId;
    const message = await interaction.channel?.messages.fetch(interaction.targetId);
    if (!message) return;

    if (![suggestionsChannelId, correctionsChannelId].includes(channel.id)) {
      return interaction.reply(
        interactionProblem(
          `Vous ne pouvez pas approuver une blague ou une correction en dehors des salons <#${suggestionsChannelId}> et <#${correctionsChannelId}>.`
        )
      );
    }
    if (message.author.id !== interaction.client.user!.id) {
      return interaction.reply(
        interactionProblem(
          `Vous ne pouvez pas approuver une ${isSuggestion ? 'blague' : 'correction'} qui n'est pas gérée par ${
            interaction.client.user
          }.`
        )
      );
    }

    if (!isParrain(interaction.member)) {
      return interaction.reply(
        interactionProblem(
          `Seul un <@${godfatherRoleId}> peut approuver une ${isSuggestion ? 'blague' : 'correction'}.`
        )
      );
    }

    const proposal: ExtendedProposal | null = await prisma.proposal.findUnique({
      where: {
        message_id: message.id
      },
      include: {
        suggestion: {
          include: {
            corrections: {
              orderBy: {
                created_at: 'desc'
              },
              where: {
                merged: false,
                refused: false,
                stale: false
              }
            },
            approvals: true,
            disapprovals: true
          }
        },
        corrections: isSuggestion && {
          take: 1,
          orderBy: {
            created_at: 'desc'
          },
          where: {
            merged: false,
            refused: false,
            stale: false
          }
        },
        approvals: true,
        disapprovals: true
      }
    });

    if (!proposal) {
      return interaction.reply(interactionProblem(`Le message est invalide.`));
    }

    const embed = message.embeds[0]?.toJSON();
    if (!embed) {
      await prisma.proposal.delete({
        where: {
          id: proposal.id
        }
      });
      return interaction.reply(interactionProblem(`Le message est invalide.`));
    }

    if (proposal.user_id === interaction.user.id) {
      return interaction.reply(
        interactionProblem(`Vous ne pouvez pas approuver votre propre ${isSuggestion ? 'blague' : 'correction'}.`)
      );
    }

    if (proposal.merged) {
      if (!embed.footer) {
        embed.color = Colors.ACCEPTED;
        embed.footer = { text: `${isSuggestion ? 'Blague' : 'Correction'} déjà traitée` };

        const field = embed.fields?.[embed.fields.length - 1];
        if (field) {
          field.value = field.value.match(dataSplitRegex)!.groups!.base;
        } else {
          embed.description = embed.description!.match(dataSplitRegex)!.groups!.base;
        }

        await message.edit({ embeds: [embed] });
      }

      return interaction.reply(
        interactionProblem(`Cette ${isSuggestion ? 'blague' : 'correction'} a déjà été ajoutée.`)
      );
    }

    if (proposal.refused) {
      if (!embed.footer) {
        embed.color = Colors.REFUSED;
        embed.footer = { text: `${isSuggestion ? 'Suggestion' : 'Correction'} refusée` };

        const field = embed.fields?.[embed.fields.length - 1];
        if (field) {
          field.value = field.value.match(dataSplitRegex)!.groups!.base;
        } else {
          embed.description = embed.description!.match(dataSplitRegex)!.groups!.base;
        }

        await message.edit({ embeds: [embed] });
      }

      return interaction.reply(
        interactionProblem(`Cette ${isSuggestion ? 'blague' : 'correction'} a déjà été refusée.`)
      );
    }

    const correction = isSuggestion && proposal.corrections[0];
    if (correction) {
      const correctionLink = messageLink(interaction.guild.id, correctionsChannelId, correction.message_id!);
      const suggestionLink = messageLink(interaction.guild.id, suggestionsChannelId, proposal.message_id!);
      return interaction.reply(
        interactionInfo(
          `Il semblerait qu'une [correction aie été proposée](${correctionLink}), veuillez l'approuver avant l'approbation de [cette suggestion](${suggestionLink}).`
        )
      );
    }

    const lastCorrection = !isSuggestion && proposal.suggestion?.corrections[0];
    if (lastCorrection && lastCorrection.id !== proposal.id) {
      const correctionLink = messageLink(interaction.guild.id, correctionsChannelId, lastCorrection.message_id!);
      return interaction.reply(
        interactionInfo(`
          Il semblerait qu'une [correction aie été ajoutée](${correctionLink}) par dessus rendant celle-ci obsolète, veuillez approuver la dernière version de la correction.`)
      );
    }

    const approvalIndex = proposal.approvals.findIndex((approval) => approval.user_id === interaction.user.id);
    if (approvalIndex !== -1) {
      await prisma.approval.delete({
        where: {
          proposal_id_user_id: {
            proposal_id: proposal.id,
            user_id: interaction.user.id
          }
        }
      });

      proposal.approvals.splice(approvalIndex, 1);

      const godfathers = await renderGodfatherLine(interaction, proposal);

      const field = embed.fields?.[embed.fields.length - 1];
      if (field) {
        const { base, correction } = field.value.match(dataSplitRegex)!.groups!;
        field.value = [base, correction, godfathers].filter(Boolean).join('\n\n');
      } else {
        const { base, correction } = embed.description!.match(dataSplitRegex)!.groups!;
        embed.description = [base, correction, godfathers].filter(Boolean).join('\n\n');
      }

      await message.edit({ embeds: [embed] });

      return interaction.reply(interactionInfo(`Votre approbation a bien été retirée.`));
    }

    const disapprovalIndex = proposal.disapprovals.findIndex(
      (disapproval) => disapproval.user_id === interaction.user.id
    );
    if (disapprovalIndex !== -1) {
      await prisma.disapproval.delete({
        where: {
          proposal_id_user_id: {
            proposal_id: proposal.id,
            user_id: interaction.user.id
          }
        }
      });

      proposal.disapprovals.splice(disapprovalIndex, 1);
    }

    proposal.approvals.push(
      await prisma.approval.create({
        data: {
          proposal_id: proposal.id,
          user_id: interaction.user.id
        }
      })
    );

    const godfathers = await renderGodfatherLine(interaction, proposal);

    const field = embed.fields?.[embed.fields.length - 1];
    if (field) {
      const { base, correction } = field.value.match(dataSplitRegex)!.groups!;
      field.value = [base, correction, godfathers].filter(Boolean).join('\n\n');
    } else {
      const { base, correction } = embed.description!.match(dataSplitRegex)!.groups!;
      embed.description = [base, correction, godfathers].filter(Boolean).join('\n\n');
    }

    const neededApprovals = isSuggestion ? neededSuggestionsApprovals : neededCorrectionsApprovals;

    if (proposal.approvals.length < neededApprovals) {
      await message.edit({ embeds: [embed] });

      return interaction.reply(interactionValidate(`Votre [approbation](${message.url}) a été prise en compte !`));
    }

    await interaction.deferReply({ ephemeral: true });

    try {
      if (isSuggestion) {
        await this.approveSuggestion(interaction, proposal as Suggestion, message, embed);
      } else {
        await this.approveCorrection(interaction, proposal as Correction, message, embed);
      }
    } catch (error) {
      console.error(error);
      await interaction.editReply(
        interactionProblem(
          `Une erreur s'est produite lors de l'approbation de la [suggestion](${message.url}), veuillez contacter le développeur !`
        )
      );
    }
  }

  async approveSuggestion(
    interaction: MessageContextMenuCommandInteraction,
    proposal: Suggestion,
    message: Message,
    embed: APIEmbed
  ): Promise<void> {
    const logsChannel = interaction.client.channels.cache.get(logsChannelId) as TextChannel;

    const member = await interaction.guild?.members.fetch(proposal.user_id!).catch(() => null);
    if (member && !member.roles.cache.has(jokerRoleId)) {
      await member.roles.add(jokerRoleId);
    }

    const { success, joke_id } = await Jokes.mergeJoke(proposal);
    if (!success) return;

    interaction.client.refreshStatus();

    await prisma.proposal.updateMany({
      data: {
        merged: true,
        joke_id
      },
      where: { id: proposal.id }
    });

    embed.color = Colors.ACCEPTED;

    if (isEmbedable(logsChannel)) {
      await logsChannel.send({
        content: "Blague ajoutée à l'API",
        embeds: [embed]
      });
    }

    embed.footer = { text: 'Blague ajoutée' };

    const field = embed.fields?.[embed.fields.length - 1];
    if (field) {
      field.value = field.value.match(dataSplitRegex)!.groups!.base;
    } else {
      embed.description = embed.description!.match(dataSplitRegex)!.groups!.base;
    }

    const jokeMessage = await message.edit({ embeds: [embed] });
    await jokeMessage.reactions.removeAll();

    await interaction.editReply(interactionValidate(`La [suggestion](${message.url}) a bien été ajoutée à l'API !`));
  }

  async approveCorrection(
    interaction: MessageContextMenuCommandInteraction<'cached'>,
    proposal: Correction,
    message: Message,
    embed: APIEmbed
  ): Promise<void> {
    const logsChannel = interaction.client.channels.cache.get(logsChannelId) as TextChannel;
    const suggestionsChannel = interaction.client.channels.cache.get(suggestionsChannelId) as TextChannel;
    const isPublishedJoke = proposal.type === ProposalType.CORRECTION;
    const suggestionMessage =
      proposal.suggestion.message_id &&
      (await suggestionsChannel.messages.fetch(proposal.suggestion.message_id).catch(() => null));

    const member = await interaction.guild?.members.fetch(proposal.user_id!).catch(() => null);
    if (member && !member.roles.cache.has(correctorRoleId)) {
      await member.roles.add(correctorRoleId);
    }

    if (isPublishedJoke) {
      const { success } = await Jokes.mergeJoke(proposal);
      if (!success) return;

      interaction.client.refreshStatus();
    }

    if (suggestionMessage) {
      const diff = compareTwoStrings(
        `${proposal.joke_question} ${proposal.joke_answer}`,
        `${proposal.suggestion.joke_question} ${proposal.suggestion.joke_answer}`
      );
      if (diff > 0.5) {
        await suggestionMessage.reactions.removeAll();
        for (const reaction of [upReaction, downReaction]) {
          await suggestionMessage.react(reaction).catch(() => null);
        }
      }
    }

    await prisma.proposal.update({
      data: {
        merged: true,
        suggestion: {
          update: {
            joke_type: proposal.joke_type,
            joke_question: proposal.joke_question,
            joke_answer: proposal.joke_answer
          }
        }
      },
      where: { id: proposal.id }
    });

    for (const correction of proposal.suggestion.corrections) {
      if (correction.id === proposal.id) continue;
      if (correction.merged || correction.refused) continue;

      await prisma.proposal.update({
        data: { stale: true },
        where: { id: correction.id }
      });
      const message =
        correction.message_id && (await suggestionsChannel.messages.fetch(correction.message_id).catch(() => null));
      if (message) {
        const staleEmbed = message.embeds[0]?.toJSON();
        if (staleEmbed?.fields) {
          staleEmbed.fields[1].value = staleEmbed.fields[1].value.match(dataSplitRegex)!.groups!.base;
          staleEmbed.footer = { text: `Correction obsolète` };
          staleEmbed.color = Colors.REPLACED;

          await message.edit({ embeds: [staleEmbed] });
        }
      }
    }

    embed.color = Colors.ACCEPTED;

    if (isEmbedable(logsChannel)) {
      await logsChannel.send({
        content: `${isPublishedJoke ? 'Blague' : 'Suggestion'} corrigée`,
        embeds: [embed]
      });
    }

    embed.fields![1].value = embed.fields![1].value.match(dataSplitRegex)!.groups!.base;
    embed.footer = { text: `Correction migrée vers la ${isPublishedJoke ? 'blague' : 'suggestion'}` };

    const jokeMessage = await message.edit({ embeds: [embed] });
    await jokeMessage.reactions.removeAll();

    if (suggestionMessage) {
      const godfathers = await renderGodfatherLine(interaction, proposal.suggestion);

      await suggestionMessage.edit({
        embeds: [
          {
            ...suggestionMessage.embeds[0].toJSON(),
            description: stripIndents`
              > **Type**: ${CategoriesRefs[proposal.joke_type as Category]}
              > **Blague**: ${proposal.joke_question}
              > **Réponse**: ${proposal.joke_answer}

              ${godfathers}
            `
          }
        ]
      });
    }
    await interaction.editReply(
      interactionValidate(`La [correction](${message.url}) a bien été migrée vers la blague !`)
    );
  }
}<|MERGE_RESOLUTION|>--- conflicted
+++ resolved
@@ -20,11 +20,8 @@
   correctorRoleId,
   upReaction,
   downReaction,
-<<<<<<< HEAD
-  dataSplitRegex
-=======
+  dataSplitRegex,
   godfatherRoleId
->>>>>>> a7206160
 } from '../constants';
 import Command from '../lib/command';
 import { renderGodfatherLine } from '../modules/godfathers';
