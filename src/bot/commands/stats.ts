--- conflicted
+++ resolved
@@ -1,13 +1,8 @@
-<<<<<<< HEAD
-import { ApplicationCommandType, ApplicationCommandOptionType /*, ChatInputCommandInteraction */ } from 'discord.js';
-import Command from '../lib/command';
-=======
 import { ApplicationCommandOptionType, ApplicationCommandType, ChatInputCommandInteraction } from 'discord.js';
 import { commandsChannelId } from '../constants';
 import Command from '../lib/command';
 import { interactionInfo } from '../utils';
 import Stats from '../modules/stats';
->>>>>>> 4346bb56
 
 export default class StatsCommand extends Command {
   constructor() {
@@ -24,10 +19,6 @@
       ]
     });
   }
-<<<<<<< HEAD
-  async run(/*interaction: ChatInputCommandInteraction*/) {
-    return;
-=======
 
   async run(interaction: ChatInputCommandInteraction<'cached'>) {
     if (interaction.channelId !== commandsChannelId) {
@@ -41,6 +32,5 @@
     }
 
     return Stats.globalStats(interaction);
->>>>>>> 4346bb56
   }
 }