import { Proposal, ProposalType } from '@prisma/client';
import {
  APIEmbed,
  ApplicationCommandType,
  Message,
  MessageContextMenuCommandInteraction,
  TextChannel
} from 'discord.js';
import prisma from '../../prisma';
import {
  Colors,
<<<<<<< HEAD
  correctionsChannel,
  dataSplitRegex,
  logsChannel,
=======
  correctionsChannelId,
  logsChannelId,
>>>>>>> c469d874
  neededCorrectionsApprovals,
  neededSuggestionsApprovals,
  suggestionsChannelId
} from '../constants';
import Command from '../lib/command';
import { renderGodfatherLine } from '../modules/godfathers';
import { interactionProblem, interactionInfo, interactionValidate, isEmbedable, messageLink } from '../utils';

export default class DisapproveCommand extends Command {
  constructor() {
    super({
      name: 'Désapprouver',
      type: ApplicationCommandType.Message
    });
  }

  async run(interaction: MessageContextMenuCommandInteraction<'cached'>) {
    const channel = (interaction.channel as TextChannel)!;
    const isSuggestion = channel.id === suggestionsChannelId;
    const message = await channel.messages.fetch(interaction.targetId);
    if (![suggestionsChannelId, correctionsChannelId].includes(channel.id)) {
      return interaction.reply(
        interactionProblem(
          `Vous ne pouvez pas désapprouver une blague ou une correction en dehors des salons <#${suggestionsChannelId}> et <#${correctionsChannelId}>.`
        )
      );
    }
    if (message.author.id !== interaction.client.user!.id) {
      return interaction.reply(
        interactionProblem(
          `Vous ne pouvez pas désapprouver une ${isSuggestion ? 'blague' : 'correction'} qui n'est pas gérée par ${
            interaction.client.user
          }.`
        )
      );
    }

    const proposal = await prisma.proposal.findUnique({
      where: {
        message_id: message.id
      },
      include: {
        corrections: isSuggestion && {
          take: 1,
          orderBy: {
            created_at: 'desc'
          },
          where: {
            merged: false,
            refused: false,
            stale: false
          }
        },
        suggestion: {
          include: {
            corrections: {
              take: 1,
              orderBy: {
                created_at: 'desc'
              },
              where: {
                merged: false,
                refused: false,
                stale: false
              }
            }
          }
        },
        disapprovals: true,
        approvals: true
      }
    });

    if (!proposal) {
      return interaction.reply(interactionProblem(`Le message est invalide.`));
    }

    const embed = message.embeds[0]?.toJSON();
    if (!embed) {
      await prisma.proposal.delete({
        where: {
          id: proposal.id
        }
      });
      return interaction.reply(interactionProblem(`Le message est invalide.`));
    }

    if (proposal.merged) {
      return interaction.reply(
        interactionProblem(`Cette ${isSuggestion ? 'blague' : 'correction'} a déjà été ajoutée.`)
      );
    }

    if (proposal.refused) {
      return interaction.reply(
        interactionProblem(`Cette ${isSuggestion ? 'blague' : 'correction'} a déjà été refusée.`)
      );
    }

    const correction = isSuggestion && proposal.corrections[0];
    if (correction) {
      const correctionLink = messageLink(interaction.guild.id, correctionsChannelId, correction.message_id!);
      const suggestionLink = messageLink(interaction.guild.id, suggestionsChannelId, proposal.message_id!);
      return interaction.reply(
        interactionInfo(
<<<<<<< HEAD
          `Il semblerait qu'une [correction aie été proposée](https://discord.com/channels/${interaction.guild.id}/${correctionsChannel}/${correction.message_id}), veuillez la cloturer avant la désapprobation de [cette suggestion](https://discord.com/channels/${interaction.guild.id}/${suggestionsChannel}/${proposal.message_id}).`
=======
          `Il semblerait qu'une [correction ai été proposée](${correctionLink}), veuillez la cloturer avant la désapprobation de [cette suggestion](${suggestionLink}).`
>>>>>>> c469d874
        )
      );
    }

    const lastCorrection = !isSuggestion && proposal.suggestion?.corrections[0];
    if (lastCorrection && lastCorrection.id !== proposal.id) {
      const correctionLink = messageLink(interaction.guild.id, correctionsChannelId, lastCorrection.message_id!);
      return interaction.reply(
        interactionInfo(`
<<<<<<< HEAD
          Il semblerait qu'une [correction aie été ajoutée](https://discord.com/channels/${interaction.guild.id}/${correctionsChannel}/${lastCorrection.message_id}) par dessus rendant celle ci obsolète, veuillez désapprouver la dernière version de la correction.`)
=======
          Il semblerait qu'une [correction ai été ajoutée](${correctionLink}) par dessus rendant celle ci obsolète, veuillez désapprouver la dernière version de la correction.`)
>>>>>>> c469d874
      );
    }

    const disapprovalIndex = proposal.disapprovals.findIndex(
      (disapproval) => disapproval.user_id === interaction.user.id
    );
    if (disapprovalIndex !== -1) {
      await prisma.disapproval.delete({
        where: {
          proposal_id_user_id: {
            proposal_id: proposal.id,
            user_id: interaction.user.id
          }
        }
      });

      proposal.disapprovals.splice(disapprovalIndex, 1);

      const godfathers = await renderGodfatherLine(interaction, proposal);

      const field = embed.fields?.[embed.fields.length - 1];
      if (field) {
        const { base, correction } = field.value.match(dataSplitRegex)!.groups!;
        field.value = [base, correction, godfathers].filter(Boolean).join('\n\n');
      } else {
        const { base, correction } = embed.description!.match(dataSplitRegex)!.groups!;
        embed.description = [base, correction, godfathers].filter(Boolean).join('\n\n');
      }

      await message.edit({ embeds: [embed] });

      return interaction.reply(interactionInfo(`Votre désapprobation a bien été retirée.`));
    }

    const approvalIndex = proposal.approvals.findIndex((approval) => approval.user_id === interaction.user.id);
    if (approvalIndex !== -1) {
      await prisma.approval.delete({
        where: {
          proposal_id_user_id: {
            proposal_id: proposal.id,
            user_id: interaction.user.id
          }
        }
      });

      proposal.approvals.splice(approvalIndex, 1);
    }

    proposal.disapprovals.push(
      await prisma.disapproval.create({
        data: {
          proposal_id: proposal.id,
          user_id: interaction.user.id
        }
      })
    );

    const godfathers = await renderGodfatherLine(interaction, proposal);

    const field = embed.fields?.[embed.fields.length - 1];
    if (field) {
      const { base, correction } = field.value.match(dataSplitRegex)!.groups!;
      field.value = [base, correction, godfathers].filter(Boolean).join('\n\n');
    } else {
      const { base, correction } = embed.description!.match(dataSplitRegex)!.groups!;
      embed.description = [base, correction, godfathers].filter(Boolean).join('\n\n');
    }

    const neededApprovals = isSuggestion ? neededSuggestionsApprovals : neededCorrectionsApprovals;

    if (proposal.disapprovals.length < neededApprovals) {
      await message.edit({ embeds: [embed] });

      return interaction.reply(interactionValidate(`Votre [désapprobation](${message.url}) a été prise en compte !`));
    }

    return this.disapprove(interaction, proposal, message, embed);
  }

  async disapprove(
    interaction: MessageContextMenuCommandInteraction,
    proposal: Proposal,
    message: Message,
    embed: APIEmbed
  ) {
    const logsChannel = interaction.client.channels.cache.get(logsChannelId) as TextChannel;
    const isSuggestion = proposal.type === ProposalType.SUGGESTION;

    await prisma.proposal.update({
      data: { refused: true },
      where: { id: proposal.id }
    });

    embed.color = Colors.REFUSED;

    if (isEmbedable(logsChannel)) {
      await logsChannel.send({
        content: `${isSuggestion ? 'Blague' : 'Suggestion'} refusée`,
        embeds: [embed]
      });
    }

    const field = embed.fields?.[embed.fields.length - 1];
    if (field) {
      field.value = field.value.match(dataSplitRegex)!.groups!.base;
    } else {
      embed.description = embed.description!.match(dataSplitRegex)!.groups!.base;
    }

    embed.footer = {
      text: `${isSuggestion ? 'Suggestion' : 'Correction'} refusée`
    };

    await message.edit({ embeds: [embed] });

    await message.reactions.removeAll();

    return interaction.reply(
      interactionValidate(`La [${isSuggestion ? 'suggestion' : 'correction'}](${message.url}) a bien été refusée !`)
    );
  }
}<|MERGE_RESOLUTION|>--- conflicted
+++ resolved
@@ -9,14 +9,9 @@
 import prisma from '../../prisma';
 import {
   Colors,
-<<<<<<< HEAD
-  correctionsChannel,
-  dataSplitRegex,
-  logsChannel,
-=======
   correctionsChannelId,
   logsChannelId,
->>>>>>> c469d874
+  dataSplitRegex,
   neededCorrectionsApprovals,
   neededSuggestionsApprovals,
   suggestionsChannelId
@@ -122,11 +117,7 @@
       const suggestionLink = messageLink(interaction.guild.id, suggestionsChannelId, proposal.message_id!);
       return interaction.reply(
         interactionInfo(
-<<<<<<< HEAD
-          `Il semblerait qu'une [correction aie été proposée](https://discord.com/channels/${interaction.guild.id}/${correctionsChannel}/${correction.message_id}), veuillez la cloturer avant la désapprobation de [cette suggestion](https://discord.com/channels/${interaction.guild.id}/${suggestionsChannel}/${proposal.message_id}).`
-=======
-          `Il semblerait qu'une [correction ai été proposée](${correctionLink}), veuillez la cloturer avant la désapprobation de [cette suggestion](${suggestionLink}).`
->>>>>>> c469d874
+          `Il semblerait qu'une [correction aie été proposée](${correctionLink}), veuillez la cloturer avant la désapprobation de [cette suggestion](${suggestionLink}).`
         )
       );
     }
@@ -136,11 +127,7 @@
       const correctionLink = messageLink(interaction.guild.id, correctionsChannelId, lastCorrection.message_id!);
       return interaction.reply(
         interactionInfo(`
-<<<<<<< HEAD
-          Il semblerait qu'une [correction aie été ajoutée](https://discord.com/channels/${interaction.guild.id}/${correctionsChannel}/${lastCorrection.message_id}) par dessus rendant celle ci obsolète, veuillez désapprouver la dernière version de la correction.`)
-=======
-          Il semblerait qu'une [correction ai été ajoutée](${correctionLink}) par dessus rendant celle ci obsolète, veuillez désapprouver la dernière version de la correction.`)
->>>>>>> c469d874
+          Il semblerait qu'une [correction aie été ajoutée](${correctionLink}) par dessus rendant celle ci obsolète, veuillez désapprouver la dernière version de la correction.`)
       );
     }
 
