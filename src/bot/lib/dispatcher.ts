--- conflicted
+++ resolved
@@ -1,18 +1,6 @@
 import { ApplicationCommandData, channelMention, Client, CommandInteraction } from 'discord.js';
 import Command from './command';
 
-<<<<<<< HEAD
-import CorrectCommand from '../commands/correction';
-import SuggestCommand from '../commands/suggest';
-import StatsCommand from '../commands/stats';
-import JokeCommand from '../commands/joke';
-import ApproveCommand from '../commands/approve';
-import DisapproveCommand from '../commands/disapprove';
-import LeaderboardCommand from '../commands/leaderboard';
-import UserStatsCommand from '../commands/userStats';
-import IgnoreCommand from '../commands/ignore';
-=======
->>>>>>> 9dcefb84
 import { commandsChannelId, correctionsChannelId, guildId, suggestionsChannelId } from '../constants';
 import { interactionInfo } from '../utils';
 
@@ -26,31 +14,10 @@
 }
 
 export default class Dispatcher {
-<<<<<<< HEAD
-  constructor(private client: Client) {}
-
-  public get commands(): Command[] {
-    return [
-      new SuggestCommand(),
-      new CorrectCommand(),
-      new StatsCommand(),
-      new JokeCommand(),
-      new ApproveCommand(),
-      new DisapproveCommand(),
-      new LeaderboardCommand(),
-      new UserStatsCommand(),
-      new IgnoreCommand()
-    ];
-=======
-  private client: Client;
-
   public commands: Command[] = [];
 
-  constructor(client: Client) {
-    this.client = client;
-
+  constructor(private client: Client) {
     this.loadCommands();
->>>>>>> 9dcefb84
   }
 
   public get commandsData(): ApplicationCommandData[] {
