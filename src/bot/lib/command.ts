<<<<<<< HEAD
import {
  ApplicationCommandType,
  ChatInputApplicationCommandData,
  CommandInteraction,
  InteractionResponse,
  MessageApplicationCommandData,
  MessageContextMenuCommandInteraction,
  UserApplicationCommandData
} from 'discord.js';
=======
import { ApplicationCommandData, ApplicationCommandType, CommandInteraction, InteractionResponse } from 'discord.js';
>>>>>>> 8b94adc7

export default class Command {
  public name: string;

<<<<<<< HEAD
  private raw: ChatInputApplicationCommandData | MessageApplicationCommandData | UserApplicationCommandData;

  constructor(data: ChatInputApplicationCommandData | MessageApplicationCommandData | UserApplicationCommandData) {
=======
  private raw: ApplicationCommandData;

  constructor(data: ApplicationCommandData) {
>>>>>>> 8b94adc7
    this.name = data.name;
    this.raw = data;
  }

<<<<<<< HEAD
  public get data(): ChatInputApplicationCommandData | MessageApplicationCommandData | UserApplicationCommandData {
    if (this.raw.type === ApplicationCommandType.ChatInput) {
=======
  public get data(): ApplicationCommandData {
    if (!this.raw.type || this.raw.type === ApplicationCommandType.ChatInput) {
>>>>>>> 8b94adc7
      return {
        name: this.name,
        description: this.raw.description,
        type: this.raw.type,
        options: this.raw.options
      };
    }

    return {
      name: this.name,
      type: this.raw.type
<<<<<<< HEAD
    } as MessageApplicationCommandData | UserApplicationCommandData;
=======
    };
>>>>>>> 8b94adc7
  }

  // eslint-disable-next-line @typescript-eslint/no-unused-vars
  public async run(_interaction: CommandInteraction): Promise<void | InteractionResponse> {
    throw new Error('No method run defined');
  }
}<|MERGE_RESOLUTION|>--- conflicted
+++ resolved
@@ -1,40 +1,17 @@
-<<<<<<< HEAD
-import {
-  ApplicationCommandType,
-  ChatInputApplicationCommandData,
-  CommandInteraction,
-  InteractionResponse,
-  MessageApplicationCommandData,
-  MessageContextMenuCommandInteraction,
-  UserApplicationCommandData
-} from 'discord.js';
-=======
 import { ApplicationCommandData, ApplicationCommandType, CommandInteraction, InteractionResponse } from 'discord.js';
->>>>>>> 8b94adc7
 
 export default class Command {
   public name: string;
 
-<<<<<<< HEAD
-  private raw: ChatInputApplicationCommandData | MessageApplicationCommandData | UserApplicationCommandData;
-
-  constructor(data: ChatInputApplicationCommandData | MessageApplicationCommandData | UserApplicationCommandData) {
-=======
   private raw: ApplicationCommandData;
 
   constructor(data: ApplicationCommandData) {
->>>>>>> 8b94adc7
     this.name = data.name;
     this.raw = data;
   }
 
-<<<<<<< HEAD
-  public get data(): ChatInputApplicationCommandData | MessageApplicationCommandData | UserApplicationCommandData {
-    if (this.raw.type === ApplicationCommandType.ChatInput) {
-=======
   public get data(): ApplicationCommandData {
     if (!this.raw.type || this.raw.type === ApplicationCommandType.ChatInput) {
->>>>>>> 8b94adc7
       return {
         name: this.name,
         description: this.raw.description,
@@ -46,11 +23,7 @@
     return {
       name: this.name,
       type: this.raw.type
-<<<<<<< HEAD
-    } as MessageApplicationCommandData | UserApplicationCommandData;
-=======
     };
->>>>>>> 8b94adc7
   }
 
   // eslint-disable-next-line @typescript-eslint/no-unused-vars
