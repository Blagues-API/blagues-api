import { ProposalType } from '@prisma/client';
import { Snowflake } from 'discord-api-types/v9';
import {
  blockQuote,
  ButtonInteraction,
  ButtonStyle,
  Client,
  Collection,
  ComponentType,
  hyperlink,
  messageLink,
  TextChannel,
  userMention
} from 'discord.js';
import schedule from 'node-schedule';
import prisma from '../../prisma';
import {
  Colors,
  correctionsChannelId,
  emojisGuildId,
  godfatherRoleId,
  guildId,
  neededCorrectionsApprovals,
  neededSuggestionsApprovals,
  remindersChannelId,
  suggestionsChannelId
} from '../constants';
import { getGodfatherEmoji } from './godfathers';
import { ReminderProposal } from '../../typings';

<<<<<<< HEAD
export class Reminders {
  public client: Client;

  constructor(client: Client) {
    this.client = client;

=======
export default class Reminders {
  constructor(public client: Client) {
>>>>>>> 9f2434cb
    if (process.env.BOT_REMINDERS === 'false') return;

    // Every 10 minutes
    schedule.scheduleJob('*/10 * * * *', (date) => this.run(date));
  }

  async run(date: Date): Promise<void> {
    const needMentions = date.getHours() === 21 && date.getMinutes() === 0;
    // Get all open proposals with their dependencies and decisions
    const proposals: ReminderProposal[] = await prisma.proposal.findMany({
      where: {
        merged: false,
        refused: false,
        stale: false
      },
      orderBy: {
        created_at: 'asc'
      },
      include: {
        corrections: {
          take: 1,
          orderBy: {
            created_at: 'desc'
          },
          where: {
            merged: false,
            refused: false,
            stale: false
          }
        },
        suggestion: {
          include: {
            corrections: {
              take: 1,
              orderBy: {
                created_at: 'desc'
              },
              where: {
                merged: false,
                refused: false,
                stale: false
              }
            },
            approvals: true,
            disapprovals: true
          }
        },
        approvals: true,
        disapprovals: true
      }
    });

    const guild = this.client.guilds.cache.get(guildId);
    const emojisGuild = this.client.guilds.cache.get(emojisGuildId)!;
    if (!guild || !emojisGuild) return;

    await guild.members.fetch();

    const godfatherRole = guild.roles.cache.get(godfatherRoleId);
    if (!godfatherRole) return;

    const godfathersEmojis = await Promise.all(
      godfatherRole.members.map((member) => getGodfatherEmoji(emojisGuild, member))
    );

    proposals.sort((a, b) => a.approvals.length + a.disapprovals.length - (b.approvals.length + b.disapprovals.length));

    // Remap proposals with godfathers acceptable decisions
    const entries: Array<{ proposal: ReminderProposal; members_ids: Snowflake[] }> = [];
    for (const proposal of proposals) {
      if (proposal.type === ProposalType.SUGGESTION) {
        if (proposal.corrections[0]) continue;
      } else {
        const lastCorrection = proposal.suggestion?.corrections[0];
        if (lastCorrection && lastCorrection.id !== proposal.id) continue;
      }

      const members_ids: Snowflake[] = [
        ...godfatherRole.members
          .filter(
            (member) =>
              proposal.approvals.some((approval) => approval.user_id === member.id) ||
              proposal.disapprovals.some((disapproval) => disapproval.user_id === member.id) ||
              proposal.user_id === member.id
          )
          .keys()
      ];

      entries.push({ proposal, members_ids });
    }

    // Reduce previous data into pages with a length < 4096 (max of embed description size)
    const { pages } = entries.reduce<{ current: string; pages: string[] }>(
      (acc, { proposal, members_ids }, index, array) => {
        const godfathers = members_ids
          .map((members_id) => godfathersEmojis.find(({ id }) => members_id === id)?.emoji)
          .filter((e) => e)
          .join(' ');
        const member = guild.members.cache.get(proposal.user_id!);
        const proposal_type = proposal.type === ProposalType.SUGGESTION ? 'Suggestion' : 'Correction';
        const line = `${hyperlink(
          proposal_type,
          messageLink(
            proposal.type === ProposalType.SUGGESTION ? suggestionsChannelId : correctionsChannelId,
            proposal.message_id!,
            guild.id
          ),
          member ? proposal_type + ' de ' + member.displayName : proposal_type
        )} ${godfathers}\n`;

        if (line.length + acc.current.length > 4090) {
          acc.pages.push(acc.current);
          acc.current = '>>> ';
        }

        acc.current += line;

        if (array.length === index + 1) acc.pages.push(acc.current);

        return acc;
      },
      { current: '>>> ', pages: [] }
    );

    const godFatherMember: Snowflake[] = [...godfatherRole.members.keys()];

    // Filter godfathers with a minimal of 10 acceptable decisions
    const mentions =
      needMentions &&
      entries
        .reduce((acc, { members_ids }) => {
          for (const member_id of godFatherMember.filter((m) => !members_ids.includes(m))) {
            const memberScore = acc.get(member_id) ?? 0;
            acc.set(member_id, memberScore + 1);
          }
          return acc;
        }, new Collection<Snowflake, number>())
        .filter((score) => score >= 5)
        .map((_score, member_id) => userMention(member_id))
        .join(' ');

    const remindersChannel = this.client.channels.cache.get(remindersChannelId) as TextChannel;

    // Delete all previous channel messages
    await remindersChannel.bulkDelete(await remindersChannel.messages.fetch());

    // Send all reminders pages in separate messages
    for (const index in pages) {
      const isFirstPage = Number(index) === 0;
      const isLastPage = Number(index) === pages.length - 1;
      await remindersChannel.send({
        content: (isFirstPage && mentions) || undefined,
        embeds: [
          {
            author: isFirstPage
              ? {
                  name: "Propositions en attente d'approbation :",
                  icon_url: this.client.user!.displayAvatarURL({ extension: 'png', size: 128 })
                }
              : undefined,
            description: pages[index],
            color: Colors.SECONDARY,
            footer: isLastPage
              ? {
                  text: 'Blagues API',
                  icon_url: pages.length > 2 ? this.client.user!.displayAvatarURL({ extension: 'png' }) : undefined
                }
              : undefined,
            timestamp: isLastPage ? new Date().toISOString() : undefined
          }
        ],
        components: isLastPage
          ? [
              {
                type: ComponentType.ActionRow,
                components: [
                  {
                    type: ComponentType.Button,
                    emoji: '📑',
                    label: 'Mes propositions',
                    customId: 'user_reminder',
                    style: ButtonStyle.Primary
                  }
                ]
              }
            ]
          : []
      });
    }
  }

  async pendingUserReminders(interaction: ButtonInteraction) {
    const proposals = await prisma.proposal.findMany({
      where: {
        merged: false,
        refused: false,
        stale: false
      },
      orderBy: {
        created_at: 'asc'
      },
      include: {
        corrections: {
          take: 1,
          orderBy: {
            created_at: 'desc'
          },
          where: {
            merged: false,
            refused: false,
            stale: false
          }
        },
        suggestion: {
          include: {
            corrections: {
              take: 1,
              orderBy: {
                created_at: 'desc'
              },
              where: {
                merged: false,
                refused: false,
                stale: false
              }
            },
            approvals: true,
            disapprovals: true
          }
        },
        approvals: true,
        disapprovals: true
      }
    });

    const guild = this.client.guilds.cache.get(guildId);
    const emojisGuild = this.client.guilds.cache.get(emojisGuildId)!;
    if (!guild || !emojisGuild) return;

    await guild.members.fetch();

    const godfatherRole = guild.roles.cache.get(godfatherRoleId);
    if (!godfatherRole) return;

    proposals.sort((a, b) => a.approvals.length + a.disapprovals.length - (b.approvals.length + b.disapprovals.length));

    // Remap proposals with godfathers acceptable decisions
    const entries: Array<{ proposal: ReminderProposal; members_ids: Snowflake[] }> = [];
    for (const proposal of proposals) {
      if (proposal.type === ProposalType.SUGGESTION) {
        if (proposal.corrections[0]) continue;
      } else {
        const lastCorrection = proposal.suggestion?.corrections[0];
        if (lastCorrection && lastCorrection.id !== proposal.id) continue;
      }

      const members_ids: Snowflake[] = [
        ...godfatherRole.members
          .filter(
            (member) =>
              proposal.approvals.some((approval) => approval.user_id === member.id) ||
              proposal.disapprovals.some((disapproval) => disapproval.user_id === member.id)
          )
          .keys()
      ];
      entries.push({ proposal, members_ids });
    }

    // Reduce previous data into pages with a length < 4096 (max of embed description size)
    const { description } = entries.reduce(
      (acc, { proposal }, index, array) => {
        const neededApprovalsCount =
          proposal.type === ProposalType.SUGGESTION ? neededSuggestionsApprovals : neededCorrectionsApprovals;

        if (
          proposal.approvals.map((m) => m.user_id).includes(interaction.user.id) ||
          proposal.disapprovals.map((m) => m.user_id).includes(interaction.user.id) ||
          proposal.user_id === interaction.user.id
        ) {
          return acc;
        }

        const line = `${hyperlink(
          proposal.type === ProposalType.SUGGESTION ? 'Suggestion' : 'Correction',
          messageLink(
            proposal.type === ProposalType.SUGGESTION ? suggestionsChannelId : correctionsChannelId,
            proposal.message_id!,
            guild.id
          )
        )} (${Math.max(proposal.approvals.length, proposal.disapprovals.length)}/${neededApprovalsCount})\n`;

        if (line.length + acc.description.length > 4000) {
          if (array.length === index + 1) {
            acc.description += `Et ${acc.count} autres...`;
            return acc;
          }

          acc.count++;
          return acc;
        }

        acc.description += line;

        return acc;
      },
      { description: '', count: 0 }
    );

    // Send all reminders pages in separate messages
    await interaction.reply({
      embeds: [
        {
          author: {
            name: "Propositions en attente d'approbation:"
          },
          description: blockQuote(description || "Vous n'avez aucune proposition en cours d'approbation."),
          color: Colors.SECONDARY,
          footer: {
            text: 'Blagues API',
            icon_url: this.client.user?.displayAvatarURL({ extension: 'png' })
          },
          timestamp: new Date().toISOString()
        }
      ],
      ephemeral: true
    });
  }
}<|MERGE_RESOLUTION|>--- conflicted
+++ resolved
@@ -28,17 +28,8 @@
 import { getGodfatherEmoji } from './godfathers';
 import { ReminderProposal } from '../../typings';
 
-<<<<<<< HEAD
 export class Reminders {
-  public client: Client;
-
-  constructor(client: Client) {
-    this.client = client;
-
-=======
-export default class Reminders {
   constructor(public client: Client) {
->>>>>>> 9f2434cb
     if (process.env.BOT_REMINDERS === 'false') return;
 
     // Every 10 minutes
