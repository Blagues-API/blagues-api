import { stripIndents } from 'common-tags';
<<<<<<< HEAD
import {
  ChatInputCommandInteraction,
  CommandInteraction,
  GuildMember,
  UserContextMenuCommandInteraction
} from 'discord.js';
import { Colors, godfatherRoleId } from '../constants';
import prisma from '../../prisma';
import { partition } from 'lodash';
=======
import { CommandInteraction, GuildMember, APIEmbed, APIEmbedField } from 'discord.js';
import { Colors, godfatherRoleId } from '../constants';
import prisma from '../../prisma';
import { interactionProblem, paginate } from '../utils';
import chunk from 'lodash/chunk';
import partition from 'lodash/partition';
>>>>>>> 55eb79ea
import { Proposal, ProposalType } from '@prisma/client';

export default class Stats {
  static async userStats(
    interaction: ChatInputCommandInteraction<'cached'> | UserContextMenuCommandInteraction<'cached'>,
    member: GuildMember,
    ephemeral: boolean
  ) {
    const proposals = await prisma.proposal.findMany({
      where: {
        user_id: member.id,
        stale: false
      }
    });

    const [suggestions, corrections] = partition(proposals, (proposal) => proposal.type === ProposalType.SUGGESTION);
    const fields = [];
    fields.push({
      name: 'Statistiques globales',
      value: stripIndents`
        Blagues proposées: **${suggestions.length}**
        Blagues en attente: **${suggestions.filter((s) => !s.refused && !s.merged).length}**
        Blagues acceptées: **${suggestions.filter((s) => s.merged).length}**

        Corrections proposées: **${corrections.length}**
        Corrections en attente: **${corrections.filter((c) => !c.refused && !c.merged).length}**
        Corrections acceptées: **${corrections.filter((c) => c.merged).length}**
      `
    });

    if (member.roles.cache.has(godfatherRoleId)) {
      const approvals = await prisma.approval.findMany({
        where: { user_id: member.id },
        include: { proposal: true }
      });
      const disapprovals = await prisma.disapproval.findMany({
        where: { user_id: member.id },
        include: { proposal: true }
      });

      const totalDecisionsCount = approvals.length + disapprovals.length;
      const suggestsDecisionsCount = [...approvals, ...disapprovals].filter(
        (approval) => approval.proposal.type === ProposalType.SUGGESTION
      ).length;

      fields.push({
        name: 'Décisions de Parrain',
        value: stripIndents`
          Décisions totales: **${totalDecisionsCount}**
          Blagues: **${suggestsDecisionsCount}**
          Corrections: **${totalDecisionsCount - suggestsDecisionsCount}**
        `,
        inline: true
      });
    }

    return interaction.reply({
      embeds: [
        {
          author: {
            icon_url: member.displayAvatarURL({ size: 32 }),
            name: `Statistiques de ${member.displayName}`
          },
          fields,
          color: Colors.PRIMARY,
          footer: {
            text: 'Blagues API',
            icon_url: interaction.guild!.iconURL({ size: 32 }) ?? undefined
          }
        }
      ],
      ephemeral: ephemeral
    });
  }

  static async globalStats(interaction: CommandInteraction<'cached'>) {
    const proposals = await prisma.proposal.groupBy({
      by: ['user_id', 'merged'],
      having: {
        user_id: {
          not: null
        },
        merged: true
      },
      _count: true
    });

    const membersProposals = proposals
      .filter((proposal) => interaction.guild.members.cache.has(proposal.user_id!))
      .sort((a, b) => b._count - a._count);

    const pages = chunk(
      membersProposals.map(
        (proposal) => `<@${proposal.user_id}> : ${proposal._count} ${proposal._count !== 1 ? 'points' : 'point'}`
      ),
      20
    ).map((entries) => entries.join('\n'));

    const embed: APIEmbed = {
      title: 'Statistiques',
      description: pages[0],
      color: Colors.PRIMARY,
      footer: {
        text: pages.length > 1 ? `Page 1/${pages.length} • Blagues-API` : 'Blagues-API',
        icon_url: interaction.guild!.iconURL({ size: 32 }) ?? undefined
      }
    };

    return paginate(interaction, embed, pages);
  }
}

function proposalField(member: GuildMember, proposalType: string, proposals: Proposal[]): APIEmbedField {
  const [suggestions, corrections] = partition(proposals, (proposal) => proposal.type === ProposalType.SUGGESTION);
  let proposal;

  if (proposalType === 'suggestions') {
    proposal = suggestions;
  } else {
    proposal = corrections;
  }

  return {
    name: 'Suggestions',
    value: stripIndents`
      ${proposal === suggestions ? 'Blagues' : 'Corrections'} proposées: **${proposal.length}**
      ${proposal === suggestions ? 'Blagues' : 'Corrections'} en attente: **${
        proposal.filter((s) => !s.refused && !s.merged).length
      }**
      ${proposal === suggestions ? 'Blagues' : 'Correction'} acceptées: **${proposal.filter((s) => s.merged).length}**
      Up votee: **0** (à venir)
      Down vote: **0** (à venir)
    `,
    inline: true
  };
}<|MERGE_RESOLUTION|>--- conflicted
+++ resolved
@@ -1,30 +1,14 @@
 import { stripIndents } from 'common-tags';
-<<<<<<< HEAD
-import {
-  ChatInputCommandInteraction,
-  CommandInteraction,
-  GuildMember,
-  UserContextMenuCommandInteraction
-} from 'discord.js';
+import { CommandInteraction, GuildMember, APIEmbed } from 'discord.js';
 import { Colors, godfatherRoleId } from '../constants';
+import { paginate } from '../utils';
 import prisma from '../../prisma';
-import { partition } from 'lodash';
-=======
-import { CommandInteraction, GuildMember, APIEmbed, APIEmbedField } from 'discord.js';
-import { Colors, godfatherRoleId } from '../constants';
-import prisma from '../../prisma';
-import { interactionProblem, paginate } from '../utils';
 import chunk from 'lodash/chunk';
 import partition from 'lodash/partition';
->>>>>>> 55eb79ea
-import { Proposal, ProposalType } from '@prisma/client';
+import { ProposalType } from '@prisma/client';
 
 export default class Stats {
-  static async userStats(
-    interaction: ChatInputCommandInteraction<'cached'> | UserContextMenuCommandInteraction<'cached'>,
-    member: GuildMember,
-    ephemeral: boolean
-  ) {
+  static async userStats(interaction: CommandInteraction<'cached'>, member: GuildMember, ephemeral: boolean) {
     const proposals = await prisma.proposal.findMany({
       where: {
         user_id: member.id,
@@ -33,19 +17,30 @@
     });
 
     const [suggestions, corrections] = partition(proposals, (proposal) => proposal.type === ProposalType.SUGGESTION);
-    const fields = [];
-    fields.push({
-      name: 'Statistiques globales',
-      value: stripIndents`
-        Blagues proposées: **${suggestions.length}**
-        Blagues en attente: **${suggestions.filter((s) => !s.refused && !s.merged).length}**
-        Blagues acceptées: **${suggestions.filter((s) => s.merged).length}**
-
-        Corrections proposées: **${corrections.length}**
-        Corrections en attente: **${corrections.filter((c) => !c.refused && !c.merged).length}**
-        Corrections acceptées: **${corrections.filter((c) => c.merged).length}**
-      `
-    });
+    const fields = [
+      {
+        name: 'Suggestions',
+        value: stripIndents`
+          Blagues proposées: **${suggestions.length}**
+          Blagues en attente: **${suggestions.filter((s) => !s.refused && !s.merged).length}**
+          Blagues acceptées: **${suggestions.filter((s) => s.merged).length}**
+          Up votee: **0** (à venir)
+          Down vote: **0** (à venir)
+        `,
+        inline: true
+      },
+      {
+        name: 'Corrections',
+        value: stripIndents`
+          Corrections proposées: **${corrections.length}**
+          Corrections en attente: **${corrections.filter((s) => !s.refused && !s.merged).length}**
+          Corrections acceptées: **${corrections.filter((s) => s.merged).length}**
+          Up votee: **0** (à venir)
+          Down vote: **0** (à venir)
+        `,
+        inline: true
+      }
+    ];
 
     if (member.roles.cache.has(godfatherRoleId)) {
       const approvals = await prisma.approval.findMany({
@@ -127,29 +122,4 @@
 
     return paginate(interaction, embed, pages);
   }
-}
-
-function proposalField(member: GuildMember, proposalType: string, proposals: Proposal[]): APIEmbedField {
-  const [suggestions, corrections] = partition(proposals, (proposal) => proposal.type === ProposalType.SUGGESTION);
-  let proposal;
-
-  if (proposalType === 'suggestions') {
-    proposal = suggestions;
-  } else {
-    proposal = corrections;
-  }
-
-  return {
-    name: 'Suggestions',
-    value: stripIndents`
-      ${proposal === suggestions ? 'Blagues' : 'Corrections'} proposées: **${proposal.length}**
-      ${proposal === suggestions ? 'Blagues' : 'Corrections'} en attente: **${
-        proposal.filter((s) => !s.refused && !s.merged).length
-      }**
-      ${proposal === suggestions ? 'Blagues' : 'Correction'} acceptées: **${proposal.filter((s) => s.merged).length}**
-      Up votee: **0** (à venir)
-      Down vote: **0** (à venir)
-    `,
-    inline: true
-  };
 }