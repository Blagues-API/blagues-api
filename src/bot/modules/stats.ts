--- conflicted
+++ resolved
@@ -1,20 +1,11 @@
 import { stripIndents } from 'common-tags';
-<<<<<<< HEAD
-import { APIEmbed, CommandInteraction } from 'discord.js';
+import { CommandInteraction, GuildMember, APIEmbed, APIEmbedField } from 'discord.js';
 import { Colors, godfatherRoleId } from '../constants';
 import prisma from '../../prisma';
 import { interactionProblem, paginate } from '../utils';
 import chunk from 'lodash/chunk';
 import partition from 'lodash/partition';
-import { ProposalType } from '@prisma/client';
-=======
-import { CommandInteraction, GuildMember, APIEmbedField } from 'discord.js';
-import { Colors, godfatherRoleId } from '../constants';
-import prisma from 'prisma';
-import { interactionProblem } from '../utils';
-import { partition } from 'lodash';
 import { Proposal, ProposalType } from '@prisma/client';
->>>>>>> 4346bb56
 
 export default class Stats {
   static async userStats(interaction: CommandInteraction<'cached'>, ephemeral: boolean) {
