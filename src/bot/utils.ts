--- conflicted
+++ resolved
@@ -7,11 +7,8 @@
   GuildMember,
   InteractionReplyOptions,
   Message,
-<<<<<<< HEAD
   MessageComponentInteraction,
-=======
   MessageComponentType,
->>>>>>> 0f44cf27
   MessageOptions,
   SelectMenuInteraction,
   TextChannel,
