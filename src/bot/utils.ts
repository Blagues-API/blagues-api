--- conflicted
+++ resolved
@@ -1,8 +1,4 @@
-<<<<<<< HEAD
-import { InteractionReplyOptions, Message, TextChannel } from 'discord.js';
-=======
-import { GuildMember, InteractionReplyOptions, TextChannel } from 'discord.js';
->>>>>>> e387cd18
+import { GuildMember, InteractionReplyOptions, Message, TextChannel } from 'discord.js';
 import { diffWords } from 'diff';
 import { APIEmbed } from 'discord-api-types/v10';
 import { godfatherRoleId } from './constants';
